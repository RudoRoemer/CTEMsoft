<<<<<<< HEAD
! ###################################################################
! Copyright (c) 2013-2014, Marc De Graef/Carnegie Mellon University
! All rights reserved.
!
! Redistribution and use in source and binary forms, with or without modification, are 
! permitted provided that the following conditions are met:
!
!     - Redistributions of source code must retain the above copyright notice, this list 
!        of conditions and the following disclaimer.
!     - Redistributions in binary form must reproduce the above copyright notice, this 
!        list of conditions and the following disclaimer in the documentation and/or 
!        other materials provided with the distribution.
!     - Neither the names of Marc De Graef, Carnegie Mellon University nor the names 
!        of its contributors may be used to endorse or promote products derived from 
!        this software without specific prior written permission.
!
! THIS SOFTWARE IS PROVIDED BY THE COPYRIGHT HOLDERS AND CONTRIBUTORS "AS IS" 
! AND ANY EXPRESS OR IMPLIED WARRANTIES, INCLUDING, BUT NOT LIMITED TO, THE 
! IMPLIED WARRANTIES OF MERCHANTABILITY AND FITNESS FOR A PARTICULAR PURPOSE 
! ARE DISCLAIMED. IN NO EVENT SHALL THE COPYRIGHT HOLDER OR CONTRIBUTORS BE 
! LIABLE FOR ANY DIRECT, INDIRECT, INCIDENTAL, SPECIAL, EXEMPLARY, OR CONSEQUENTIAL 
! DAMAGES (INCLUDING, BUT NOT LIMITED TO, PROCUREMENT OF SUBSTITUTE GOODS OR 
! SERVICES; LOSS OF USE, DATA, OR PROFITS; OR BUSINESS INTERRUPTION) HOWEVER 
! CAUSED AND ON ANY THEORY OF LIABILITY, WHETHER IN CONTRACT, STRICT LIABILITY, 
! OR TORT (INCLUDING NEGLIGENCE OR OTHERWISE) ARISING IN ANY WAY OUT OF THE 
! USE OF THIS SOFTWARE, EVEN IF ADVISED OF THE POSSIBILITY OF SUCH DAMAGE.
! ###################################################################

!--------------------------------------------------------------------------
! CTEMsoft2013:CTEMECP.f90
!--------------------------------------------------------------------------
!
! PROGRAM: CTEMECP 
!
!> @author Marc De Graef, Carnegie Mellon University
!
!> @brief Zone axis electron channeling patterns
!
!> @date 03/18/10 MDG 1.0 f90
!> @date 08/09/10 MDG 2.0 corrected weight factors and g-vector ordering problem
!> @date 11/18/13 MDG 3.0 major rewrite with new libraries 
!> @date 06/27/14 MDG 4.0 removal of all globals; separation of namelist handling from computation
!> @date 06/30/14 MDG 4.1 added OpenMP
!--------------------------------------------------------------------------
program CTEMECP

use local
use typedefs
use NameListTypedefs
use NameListHandlers
use files
use io

IMPLICIT NONE

character(fnlen)                        :: nmldeffile, progname, progdesc
type(ECPNameListType)                   :: ecpnl

nmldeffile = 'CTEMECP.nml'
progname = 'CTEMECP.f90'
progdesc = 'Large angle electron channeling pattern simulation'

! deal with the command line arguments, if any
call Interpret_Program_Arguments(nmldeffile,2,(/ 0, 40 /), progname)

! deal with the namelist stuff
call GetECPNameList(nmldeffile,ecpnl)

! print some information
call CTEMsoft(progname, progdesc)

! perform the zone axis computations
call ECpattern(ecpnl, progname)

end program CTEMECP

!--------------------------------------------------------------------------
!
! SUBROUTINE:ECpattern
!
!> @author Marc De Graef, Carnegie Mellon University
!
!> @brief compute a large angle zone axis electron channeling pattern
!
!> @note This is really very similar to a LACBED computation, except that 
!> the final intensity computation is somewhat different.  We could in 
!> principle also include the Kossel pattern computation in this program.
!> This program now also includes the Bethe potential approximation, to 
!> hopefully speed things up a little bit...  
!
!> @param ecpnl name list structure
!> @param progname program name
!
!> @date 11/18/13  MDG 1.0 major rewrite from older ECP program
!> @date 11/22/13  MDG 1.1 output modified for IDL interface
!> @date 03/04/14  MDG 1.2 added scattering matrix mode
!> @date 06/27/14  MDG 2.0 removal of globals, split of namelist and computation; OpenMP
!> @date 06/30/14  Mdg 2.1 debug; found some inconsistent array (de)allocations
!--------------------------------------------------------------------------
subroutine ECpattern(ecpnl, progname)

use local
use typedefs
use NameListTypedefs
use crystal
use symmetry
use Lambert
use initializers
use constants
use gvectors
use kvectors
use error
use io
use files
use diffraction
use omp_lib
use MBModule

IMPLICIT NONE

type(ECPNameListType),INTENT(IN)        :: ecpnl
character(fnlen),INTENT(IN)             :: progname

character(3)                    :: method
real(kind=sgl)                  :: galen, bragg, klaue(2), io_real(6), kstar(3), gperp(3), delta, thetac, &
                                   kk(3), ktmax, FN(3), kn, fnat
integer(kind=irg)               :: nt, skip, dgn, pgnum, io_int(6), maxHOLZ, ik, numk, ga(3), gb(3), TID, &
                                   nn, npx, npy, isym, numset, it, ijmax, jp, istat, iequiv(2,12), nequiv, NUMTHREADS, & 
                                   nns, nnw, nref, tots, totw
real(kind=dbl)                  :: ctmp(192,3),arg
integer                         :: i,j,ir, n,ipx,ipy,gzero,ic,ip,ikk
real(kind=sgl)                  :: pre, tpi,Znsq, kkl, DBWF, frac
real,allocatable                :: thick(:), sr(:,:,:) 
complex(kind=dbl),allocatable   :: Lgh(:,:,:),Sgh(:,:),Sghtmp(:,:,:)
complex(kind=dbl)               :: czero
real(kind=sgl),allocatable      :: karray(:,:)
integer(kind=irg),allocatable   :: kij(:,:), nat(:)
complex(kind=dbl),allocatable   :: DynMat(:,:)
logical                         :: verbose

type(unitcell),pointer          :: cell
type(gnode)                     :: rlp
type(DynType)                   :: Dyn
type(kvectorlist),pointer       :: khead, ktmp
type(symdata2D)                 :: TDPG
type(BetheParameterType)        :: BetheParameters
type(reflisttype),pointer       :: reflist, firstw,rltmp


! init some parameters
  gzero = 1
  frac = 0.05

  nullify(cell)
  nullify(khead)
  nullify(ktmp)

  allocate(cell)

! load the crystal structure and compute the Fourier coefficient lookup table
  verbose = .TRUE.
  call Initialize_Cell(cell,Dyn,rlp,ecpnl%xtalname, ecpnl%dmin, ecpnl%voltage,verbose)

! determine the point group number
  j=0
  do i=1,32
   if (SGPG(i).le.cell % SYM_SGnum) j=i
  end do

! use the new routine to get the whole pattern 2D symmetry group, since that
! is the one that determines the independent beam directions.
  dgn = GetPatternSymmetry(cell,ecpnl%k,j,.TRUE.)
  pgnum = j
  isym = WPPG(dgn) ! WPPG lists the whole pattern point group numbers vs. diffraction group numbers

! determine the shortest reciprocal lattice points for this zone
  call ShortestG(cell,ecpnl%k,ga,gb,isym)
  io_int(1:3)=ga(1:3)
  io_int(4:6)=gb(1:3)
  call WriteValue(' Reciprocal lattice vectors : ', io_int, 6,"('(',3I3,') and (',3I3,')',/)")

! diffraction geometry
  bragg = CalcDiffAngle(cell,ga(1),ga(2),ga(3))*0.5
  if (ecpnl%ktmax.ne.0.0) then 
    thetac = (ecpnl%ktmax * 2.0 * bragg)*1000.0
    ktmax = ecpnl%ktmax
    io_real(1) = thetac
  else
    ktmax = ecpnl%thetac / (2000.0 * bragg)
!write (*,*) 'ktmax value = ',ktmax
    thetac = ecpnl%thetac
    io_real(1) = ecpnl%thetac
  end if
  call WriteValue(' Pattern convergence angle [mrad] = ',io_real,1,"(F8.3)")
  io_real(1) = bragg*1000.0
  call WriteValue(' Bragg angle of g_a [mrad] = ',io_real,1,"(F6.3)")

! the number of pixels across the disk is equal to 2*npix + 1
  npx = ecpnl%npix
  npy = npx
  io_int(1) = 2.0*npx + 1
  call WriteValue('Number of image pixels along diameter of central disk = ', io_int, 1, "(I4/)")

! for now, the solution to the symmetry problem is to do the computation for the entire 
! illumination cone without application of symmetry.  Instead, we'll get the speed up by 
! going to multiple cores later on.
  isym = 1
! set parameters for wave vector computation
  klaue = (/ 0.0, 0.0 /)
  ijmax = float(npx)**2   ! truncation value for beam directions

  call CalckvectorsSymmetry(khead,cell,TDPG,dble(ecpnl%k),dble(ga),dble(ktmax),npx,npy,numk,isym,ijmax,klaue)
  io_int(1)=numk
  call WriteValue('Starting computation for # beam directions = ', io_int, 1, "(I8)")

! force dynamical matrix routine to read new Bethe parameters from file
  call Set_Bethe_Parameters(BetheParameters,.TRUE.)
!write(*,*) 'BEthe : ',BetheParameters%c1, BetheParameters%c2, BetheParameters%c3

! set the thickness array
  nt = ecpnl%numthick
  allocate(thick(nt))
  thick = ecpnl%startthick + ecpnl%thickinc * (/ (i-1,i=1,nt) /)
  
!----------------------------MAIN COMPUTATIONAL LOOP-----------------------
  czero = cmplx(0.D0,0.D0)
  pre = cmplx(0.D0,1.D0) * cPi
  tpi = 2.D0*cPi
  numset = cell % ATOM_ntype  ! number of special positions in the unit cell
  allocate(nat(numset))
  nat = 0
  fnat = 1.0/float(sum(cell%numat(1:numset)))
!write (*,*) 'asymmetric unit cell # ',numset,fnat

! in preparation for the threaded portion of the program, we need to 
! copy the wave vectors into an array rather than a linked list
  allocate(karray(4,numk), kij(2,numk),stat=istat)
! point to the first beam direction
  ktmp => khead
! and loop through the list, keeping k, kn, and i,j
  karray(1:3,1) = sngl(ktmp%k(1:3))
  karray(4,1) = sngl(ktmp%kn)
  kij(1:2,1) = (/ ktmp%i, ktmp%j /)
  do ik=2,numk
    ktmp => ktmp%next
    karray(1:3,ik) = sngl(ktmp%k(1:3))
    karray(4,ik) = sngl(ktmp%kn)
    kij(1:2,ik) = (/ ktmp%i, ktmp%j /)
  end do
! and remove the linked list
  call Delete_kvectorlist(khead)

! allocate space for the results
  allocate(sr(2*npx+1,2*npy+1,nt)) 
  sr = 0.0

! set the number of OpenMP threads 
  call OMP_SET_NUM_THREADS(ecpnl%nthreads)
  io_int(1) = ecpnl%nthreads
  call WriteValue(' Attempting to set number of threads to ',io_int, 1, frm = "(I4)")

! use OpenMP to run on multiple cores ... 
!$OMP PARALLEL default(shared) PRIVATE(DynMat,ik,TID,kk,kn,ipx,ipy,iequiv,nequiv,fnat,ip,jp,reflist,firstw,nns,nnw,nref) &
!$OMP& PRIVATE(Sgh, Lgh, SGHtmp, FN)

  NUMTHREADS = OMP_GET_NUM_THREADS()
  TID = OMP_GET_THREAD_NUM()

  nullify(reflist)
  nullify(firstw)

  nns = 0
  nnw = 0
  tots = 0
  totw = 0

!$OMP DO SCHEDULE(DYNAMIC,100)    

!  work through the beam direction list
  beamloop: do ik=1,numk

! generate the reflectionlist
        kk(1:3) = karray(1:3,ik)
        FN = kk
        call Initialize_ReflectionList(cell, reflist, BetheParameters, FN, kk, ecpnl%dmin, nref)

! determine strong and weak reflections
        call Apply_BethePotentials(cell, reflist, firstw, BetheParameters, nref, nns, nnw)

! generate the dynamical matrix
        allocate(DynMat(nns,nns))
        call GetDynMat(cell, reflist, firstw, rlp, DynMat, nns, nnw)

! then we need to initialize the Sgh and Lgh arrays
        if (allocated(Sgh)) deallocate(Sgh)
        if (allocated(Lgh)) deallocate(Lgh)
        if (allocated(Sghtmp)) deallocate(Sghtmp)

        allocate(Sghtmp(nns,nns,numset),Lgh(nns,nns,nt),Sgh(nns,nns))
        Sgh = czero
        Sghtmp = czero
        Lgh = czero
        nat = 0
        call CalcSgh(cell,reflist,nns,numset,Sghtmp,nat)

! sum Sghtmp over the sites
        Sgh = sum(Sghtmp,3)

! solve the dynamical eigenvalue equation
        kn = karray(4,ik)
        call CalcLghECP(DynMat,Lgh,nns,nt,thick,dble(kn),gzero)
        deallocate(DynMat,Sghtmp)

! and store the resulting values
        ipx = kij(1,ik)
        ipy = kij(2,ik)

!$OMP CRITICAL
        if (isym.ne.1) then 
          call Apply2DLaueSymmetry(ipx,ipy,isym,iequiv,nequiv)
          iequiv(1,1:nequiv) = iequiv(1,1:nequiv) + npx + 1
          iequiv(2,1:nequiv) = iequiv(2,1:nequiv) + npy + 1
          do ip=1,nequiv
           do jp=1,nt
            sr(iequiv(1,ip),iequiv(2,ip),jp) = sr(iequiv(1,ip),iequiv(2,ip),jp) + &
                  real(sum(Lgh(1:nns,1:nns,jp)*Sgh(1:nns,1:nns)))
           end do
          end do
        else
           do jp=1,nt
            sr(ipx+npx+1,ipy+npy+1,jp) = real(sum(Lgh(1:nns,1:nns,jp)*Sgh(1:nns,1:nns)))
           end do
        end if
        totw = totw + nnw
        tots = tots + nns
!$OMP END CRITICAL

! if (TID.eq.0) write (*,*) ik,sr(ipx,ipy,1:3)

! if (sr(ipx,ipy,1).gt.1000.0) write (*,*) TID, ik, sr(ipx,ipy,1), fnat, maxval(cdabs(Lgh)), maxval(cdabs(Sgh))

        deallocate(Lgh, Sgh) 
          
        if (mod(ik,2500).eq.0) then
          io_int(1) = ik
          call WriteValue('  completed beam direction ',io_int, 1, "(I8)")
! write(*,*) minval(sr),maxval(sr)
        end if

        call Delete_gvectorlist(reflist)

  end do beamloop

!$OMP END PARALLEL

 sr = sr*fnat

! store additional information for the IDL interface  
  open(unit=dataunit,file=trim(ecpnl%outname),status='unknown',action='write',form='unformatted')
! write the program identifier
  write (dataunit) trim(progname)
! write the version number
  write (dataunit) scversion
! first write the array dimensions
  write (dataunit) 2*ecpnl%npix+1,2*ecpnl%npix+1,nt
! then the name of the crystal data file
  write (dataunit) ecpnl%xtalname
! altered lattice parameters; also combine compmode in this parameter
!  Bloch waves, no distortion: 0
!  Bloch waves, distortion:    1
!  ScatMat, no distortion      2
!  ScatMat, distortion         3
! if (distort) then 
!   if (compmode.eq.'Blochwv') then
      write (dataunit) 1
!   else
!     write (dataunit) 3
!   end if
! else
!   if (compmode.eq.'Blochwv') then
!     write (dataunit) 0
!   else
!     write (dataunit) 2
!   end if
! end if
! new lattice parameters and angles
  write (dataunit) (/ cell%a, cell%b, cell%c /)  ! abcdist
  write (dataunit) (/ cell%alpha, cell%beta, cell%gamma /) ! albegadist
! the accelerating voltage [V]
  write (dataunit) ecpnl%voltage
! convergence angle [mrad]
  write (dataunit) thetac
! max kt value in units of ga
  write (dataunit) ktmax
! the zone axis indices
  write (dataunit) ecpnl%k
! the foil normal indices
  write (dataunit) ecpnl%fn
! number of k-values in disk
  write (dataunit) numk
! dmin value
  write (dataunit) ecpnl%dmin
! horizontal reciprocal lattice vector
  write (dataunit) ga  
! length horizontal reciprocal lattice vector (need for proper Laue center coordinate scaling)
  write (dataunit) galen
! we need to store the gperp vectors
  delta = 2.0*ktmax*galen/float(2*ecpnl%npix+1)        ! grid step size in nm-1 
  call TransSpace(cell,float(ecpnl%k),kstar,'d','r')        ! transform incident direction to reciprocal space
  call CalcCross(cell,float(ga),kstar,gperp,'r','r',0)! compute g_perp = ga x k
  call NormVec(cell,gperp,'r')                        ! normalize g_perp
  write (dataunit) delta
  write (dataunit) gperp
! eight integers with the labels of various symmetry groups
  write (dataunit) (/ pgnum, PGLaue(pgnum), dgn, PDG(dgn), BFPG(dgn), WPPG(dgn), DFGN(dgn), DFSP(dgn) /)
! thickness data
  write (dataunit) ecpnl%startthick, ecpnl%thickinc
! and the actual data array
  write (dataunit) sr
  close(unit=dataunit,status='keep')

  call Message('Data stored in output file '//trim(ecpnl%outname), frm = "(/A/)")

  tots = nint(float(tots)/float(numk))
  totw = nint(float(totw)/float(numk))

  io_int(1:2) = (/ tots, totw /)
  call WriteValue(' Average # strong, weak beams = ',io_int, 2, "(I5,',',I5/)")

end subroutine ECpattern

=======
>>>>>>> 2abe3c3a
<|MERGE_RESOLUTION|>--- conflicted
+++ resolved
@@ -1,4 +1,3 @@
-<<<<<<< HEAD
 ! ###################################################################
 ! Copyright (c) 2013-2014, Marc De Graef/Carnegie Mellon University
 ! All rights reserved.
@@ -428,7 +427,4 @@
   io_int(1:2) = (/ tots, totw /)
   call WriteValue(' Average # strong, weak beams = ',io_int, 2, "(I5,',',I5/)")
 
-end subroutine ECpattern
-
-=======
->>>>>>> 2abe3c3a
+end subroutine ECpattern