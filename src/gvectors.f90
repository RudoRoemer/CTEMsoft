! ###################################################################
! Copyright (c) 2014, Marc De Graef/Carnegie Mellon University
! All rights reserved.
!
! Redistribution and use in source and binary forms, with or without modification, are 
! permitted provided that the following conditions are met:
!
!     - Redistributions of source code must retain the above copyright notice, this list 
!        of conditions and the following disclaimer.
!     - Redistributions in binary form must reproduce the above copyright notice, this 
!        list of conditions and the following disclaimer in the documentation and/or 
!        other materials provided with the distribution.
!     - Neither the names of Marc De Graef, Carnegie Mellon University nor the names 
!        of its contributors may be used to endorse or promote products derived from 
!        this software without specific prior written permission.
!
! THIS SOFTWARE IS PROVIDED BY THE COPYRIGHT HOLDERS AND CONTRIBUTORS "AS IS" 
! AND ANY EXPRESS OR IMPLIED WARRANTIES, INCLUDING, BUT NOT LIMITED TO, THE 
! IMPLIED WARRANTIES OF MERCHANTABILITY AND FITNESS FOR A PARTICULAR PURPOSE 
! ARE DISCLAIMED. IN NO EVENT SHALL THE COPYRIGHT HOLDER OR CONTRIBUTORS BE 
! LIABLE FOR ANY DIRECT, INDIRECT, INCIDENTAL, SPECIAL, EXEMPLARY, OR CONSEQUENTIAL 
! DAMAGES (INCLUDING, BUT NOT LIMITED TO, PROCUREMENT OF SUBSTITUTE GOODS OR 
! SERVICES; LOSS OF USE, DATA, OR PROFITS; OR BUSINESS INTERRUPTION) HOWEVER 
! CAUSED AND ON ANY THEORY OF LIABILITY, WHETHER IN CONTRACT, STRICT LIABILITY, 
! OR TORT (INCLUDING NEGLIGENCE OR OTHERWISE) ARISING IN ANY WAY OUT OF THE 
! USE OF THIS SOFTWARE, EVEN IF ADVISED OF THE POSSIBILITY OF SUCH DAMAGE.
! ###################################################################
!--------------------------------------------------------------------------
! EMsoft:gvectors.f90 
!--------------------------------------------------------------------------
!
! MODULE: gvectors
!
!> @author Marc De Graef, Carnegie Mellon University
!
!> @brief variables and types needed to determine lists of reciprocal lattice vectors.  
!
!> @details This was part of the dynamical module, but was moved into a separate
!> module.  The new module includes a routine to delete the linked list, and also routines 
!> to allocate linked lists, which are used by almost all dynamical scattering codes.
!>
!> Due to some complicated module interdependencies the CalcDynMat routine is in
!> this module rather than in diffraction, where it would logically belong.  We may need
!> to figure out how to change that. 
! 
!> @date 04/29/13 MDG 1.0 original 
!> #date 01/10/14 MDG 2.0 new version, now use-d in crystalvars
!> @date 06/09/14 MDG 3.0 removed all global variables and replaced them by arguments
!--------------------------------------------------------------------------
module gvectors

use local
use typedefs

IMPLICIT NONE

contains

!--------------------------------------------------------------------------
!
! SUBROUTINE: MakeRefList
!
!> @author Marc De Graef, Carnegie Mellon University
!
!> @brief allocate and initialize the linked reflection list
!
!> @param listroot top of linked list
!> @param rltail auxiliary pointer
!> @param nref number of reflections in list 
!
!> @date  10/20/98 MDG 1.0 original
!> @date   5/22/01 MDG 2.0 f90
!> @date  11/27/01 MDG 2.1 added kind support
!> @date  03/26/13 MDG 3.0 updated IO
!> @date  01/10/14 MDG 4.0 account for new version of cell type
!> @date  06/09/14 MDG 4.1 added cell and rltail as arguments
!> @date  06/17/14 MDG 4.2 modification for separate reflist pointers; removed cell pointer
!--------------------------------------------------------------------------
recursive subroutine MakeRefList(listroot, rltail, nref)

use error

IMPLICIT NONE

type(reflisttype),pointer       :: listroot 
type(reflisttype),pointer       :: rltail
integer(kind=irg),INTENT(INOUT) :: nref

integer(kind=irg)  :: istat

! create it if it does not already exist
if (.not.associated(listroot)) then
  nref = 0
  allocate(listroot,stat=istat)
  if (istat.ne.0) call FatalError('MakeRefList:',' unable to allocate pointer')
  rltail => listroot               ! tail points to new value
  nullify(rltail%next)             ! nullify next in new value
end if

end subroutine MakeRefList



!--------------------------------------------------------------------------
!
! SUBROUTINE: AddReflection
!
!> @author Marc De Graef, Carnegie Mellon University
!
!> @brief add a reflection to the linked reflection list
!
!> @param rltail reflisttype variable
!> @param listroot reflisttype variable
!> @param cell unit cell pointer
!> @param nref number of reflections
!> @param hkl Miller indices
!
!> @date  10/20/98 MDG 1.0 original
!> @date   5/22/01 MDG 2.0 f90
!> @date  11/27/01 MDG 2.1 added kind support
!> @date  03/26/13 MDG 3.0 updated IO
!> @date  01/10/14 MDG 4.0 account for new version of cell type
!> @date  06/09/14 MDG 4.1 added rltail and cell as arguments
!> @date  06/17/14 MDG 4.2 modification for separate reflist pointers
!--------------------------------------------------------------------------
recursive subroutine AddReflection(rltail,listroot,cell,nref,hkl)

use error
use diffraction

IMPLICIT NONE

type(reflisttype),pointer       :: rltail
type(reflisttype),pointer       :: listroot
type(unitcell),pointer          :: cell
integer(kind=irg),INTENT(INOUT) :: nref
integer(kind=irg),INTENT(IN)    :: hkl(3)               !< Miller indices of reflection to be added to list

integer(kind=irg)               :: istat

! create linked list if it does not already exist
 if (.not.associated(rltail)) then
   nullify(rltail)
 end if
 if (.not.associated(listroot)) then
   call MakeRefList(listroot,rltail,nref)
 end if

! create a new entry
 allocate(rltail%next,stat=istat)               ! allocate new value
 if (istat.ne.0) call FatalError('AddReflection',' unable to add new reflection')

 rltail => rltail%next                          ! tail points to new value
 nullify(rltail%next)                           ! nullify next in new value

 nref = nref + 1                                ! update reflection counter
 rltail%num = nref                              ! store reflection number
 rltail%hkl = hkl                               ! store Miller indices
 rltail%Ucg = cell%LUT( hkl(1), hkl(2), hkl(3) ) ! and store it in the list
 rltail%famnum = 0                              ! init this value for Prune_ReflectionList
! rltail%Ucgmod = cabs(rlp%Ucg)                 ! added on 2/29/2012 for Bethe potential computations
! rltail%sangle = 1000.0*dble(CalcDiffAngle(hkl(1),hkl(2),hkl(3)))    ! added 4/18/2012 for EIC project HAADF/BF tomography simulations
! rltail%thetag = rlp%Vphase                   ! added 12/14/2013 for EMECCI program
 nullify(rltail%nextw)
 nullify(rltail%nexts)
 
end subroutine AddReflection

!--------------------------------------------------------------------------
!
! SUBROUTINE: Printrlp
!
!> @author Marc De Graef, Carnegie Mellon University
!
!> @brief output the contents of the rlp structure
!
!> @param rlp gnode structure
!> @param first logical switch to provide long form output (optional)
!> @param stdout optional output unit identifier
!
!> @date  10/20/98 MDG 1.0 original
!> @date   5/22/01 MDG 2.0 f90
!> @date  11/27/01 MDG 2.1 added kind support
!> @date  03/26/13 MDG 3.0 updated IO
!> @date  06/09/14 MDG 4.0 added rlp and stdout arguments
!--------------------------------------------------------------------------
subroutine Printrlp(rlp,first,stdout)

use io
use constants

IMPLICIT NONE

type(gnode),INTENT(IN)                 :: rlp
logical,optional,intent(INOUT)  :: first                !< switch for long/short output
integer(kind=irg),OPTIONAL,INTENT(IN) :: stdout

integer(kind=irg)                       :: oi_int(3), std
real(kind=sgl)                          :: oi_real(7)
complex(kind=sgl)                       :: oi_cmplx(1)

std = 6
if (PRESENT(stdout)) std = stdout

if (present(first)) then
 if (first) then
  call Message('     Scattering factors : ', frm = "(/A,$)", stdout = std)
    if (rlp%method.eq.'WK') then 
   if (rlp%absorption.eqv..TRUE.) then 
    call Message(' Weickenmeier-Kohl (with absorption)', frm = "(A/)", stdout = std)
   else
    call Message(' Weickenmeier-Kohl', frm = "(A/)", stdout = std)
   end if
  else
    call Message(' Doyle-Turner/Smith-Burge', frm = "(A/)", stdout = std)
  end if

  if (rlp%absorption.eqv..TRUE.) then
    call Message('   h  k  l    |g|    Ucg_r  Ucg_i   |Ug|    phase   |Ugp|   phase   xi_g   xi_gp    ratio  Re-1/q_g-Im', &
        frm = "(A)", stdout = std)
  else
    call Message('   h  k  l    |g|    Ucg_r  |Ug|    phase    xi_g   1/q_g', frm = "(A)", stdout = std)
  end if
  first = .FALSE.
 end if
end if

if (rlp%absorption.eqv..TRUE.) then
 oi_int(1:3) = rlp%hkl(1:3)
 call WriteValue('',oi_int, 3, "(1x,3I3,1x,$)", stdout = std)
 oi_real(1) = rlp%g
 call WriteValue('',oi_real, 1, "(F9.4,$)", stdout = std)
 oi_cmplx(1) = rlp%Ucg
 call WriteValue('',oi_cmplx, 1, "(2F7.3,1x,$)", stdout = std)
 oi_real(1:7)  = (/ rlp%Umod,rlp%Vphase*180.0/sngl(cPi),rlp%Upmod,rlp%Vpphase*180.0/sngl(cPi),rlp%xg,rlp%xgp,rlp%ar /)
 call WriteValue('',oi_real, 7, "(4F8.3,3F8.1,$)", stdout = std)
 oi_cmplx(1) = rlp%qg
 call WriteValue('',oi_cmplx, 1, "(2F8.3)", stdout = std)
else
 oi_int(1:3) = rlp%hkl(1:3)
 call WriteValue('',oi_int, 3, "(1x,3I3,1x,$)", stdout = std)
 oi_real(1) = rlp%g
 call WriteValue('',oi_real, 1, "(F9.4,$)", stdout = std)
 oi_real(1) = real(rlp%Ucg)
 call WriteValue('',oi_real, 1, "(F7.3,1x,$)", stdout = std)
 oi_real(1:3)  = (/ rlp%Umod,rlp%Vphase*180.0/sngl(cPi),rlp%xg /)
 call WriteValue('',oi_real, 3, "(2F8.3,F8.1,$)", stdout = std)
 oi_cmplx(1) = rlp%qg
 call WriteValue('',oi_cmplx, 1, "(2F8.3)", stdout = std)
end if

end subroutine Printrlp

!--------------------------------------------------------------------------
!
! SUBROUTINE: Apply_BethePotentials
!
!> @author Marc De Graef, Carnegie Mellon University
!
!> @brief tag weak and strong reflections in cell%reflist
!
!> @param cell unit cell pointer
!> @param BetheParameter Bethe Potential parameter structure
!> @param listroot top of reflection linked list
!> @param listrootw top of weak reflection linked list
!> @param nref total number of reflections
!> @param nns number of strong reflections
!> @param nnw number of weak reflections
!
!> @details This routine steps through the listroot linked list and 
!> determines for each reflection whether it is strong or weak or should be
!> ignored.  Strong and weak reflections are then linked in a new list via
!> the nexts and nextw pointers, along with the nns and nnw counters.
!> This routine makes use of the BetheParameter variables.
!
!> @date  01/14/14 MDG 1.0 original version
!> @date  06/09/14 MDG 2.0 added cell and BetheParameter arguments
!> @date  06/17/14 MDG 2.1 added listroot, listrootw, nns, nnw arguments
!--------------------------------------------------------------------------
recursive subroutine Apply_BethePotentials(cell, listroot, listrootw, BetheParameter, nref, nns, nnw)

use io
use diffraction

IMPLICIT NONE

type(unitcell),pointer                         :: cell
type(reflisttype),pointer                      :: listroot
type(reflisttype),pointer                      :: listrootw
type(BetheParameterType),INTENT(IN)            :: BetheParameter
integer(kind=irg),INTENT(IN)                   :: nref
integer(kind=irg),INTENT(OUT)                  :: nns
integer(kind=irg),INTENT(OUT)                  :: nnw

integer(kind=irg),allocatable                  :: glist(:,:)
real(kind=dbl),allocatable                     :: rh(:)
type(reflisttype),pointer                      :: rl, lastw, lasts
integer(kind=irg)                              :: icnt, istat, gmh(3), ir, ih
real(kind=dbl)                                 :: sgp, la, m


nullify(lasts)
nullify(lastw)
nullify(rl)

! first we extract the list of g-vectors from reflist, so that we can compute 
! all the g-h difference vectors
allocate(glist(3,nref),rh(nref),stat=istat)
rl => listroot%next
icnt = 0
do
  if (.not.associated(rl)) EXIT
  icnt = icnt+1
  glist(1:3,icnt) = rl%hkl(1:3)
  rl => rl%next
end do

! initialize the strong and weak reflection counters
nns = 1
nnw = 0

! the first reflection is always strong
rl => listroot%next
rl%strong = .TRUE.
rl%weak = .FALSE.
lasts => rl
nullify(lasts%nextw)

la = 1.D0/cell%mLambda

! next we need to iterate through all reflections in glist and 
! determine which category the reflection belongs to: strong, weak, ignore
irloop: do ir = 2,icnt
  rl => rl%next
  rh = 0.D0
  sgp = la * abs(rl%sg)
  do ih = 1,icnt
   gmh(1:3) = glist(1:3,ir) - glist(1:3,ih)
   if (cell%dbdiff(gmh(1),gmh(2),gmh(3))) then  ! it is a double diffraction reflection with |U|=0
! to be written
     rh(ih) = 10000.D0 
   else 
     rh(ih) = sgp/cdabs( cell%LUT(gmh(1), gmh(2), gmh(3)) )
   end if
  end do

! which category does reflection ir belong to ?
  m = minval(rh)

! m > c2 => ignore this reflection
  if (m.gt.BetheParameter%c2) then
    rl%weak = .FALSE.
    rl%strong = .FALSE.
    CYCLE irloop
  end if

! c1 < m < c2 => weak reflection
  if ((BetheParameter%c1.lt.m).and.(m.le.BetheParameter%c2)) then
    if (nnw.eq.0) then
      listrootw => rl
      lastw => rl
    else
      lastw%nextw => rl
      lastw => rl
      nullify(lastw%nexts)
    end if
    rl%weak = .TRUE.
    rl%strong = .FALSE.
    nnw = nnw + 1
    CYCLE irloop
  end if

! m < c1 => strong
  if (m.le.BetheParameter%c1) then
    lasts%nexts => rl
    nullify(lasts%nextw)
    lasts => rl
    rl%weak = .FALSE.
    rl%strong = .TRUE.
    nns = nns + 1
  end if  
end do irloop

deallocate(glist, rh)

end subroutine Apply_BethePotentials


!--------------------------------------------------------------------------
!
! SUBROUTINE: Prune_ReflectionList
!
!> @author Marc De Graef, Carnegie Mellon University
!
!> @brief select from the reflection list those g-vectors that will be counted in an LACBED computation
!
!> @details This routine basicaly repeats a section from the Compute_DynMat routine
!> without actually computing the dynamical matrix; it simply keeps track of all the
!> beams that are at one point or another regarded as strong or weak beams.
!> We'll use the famnum field in the rlp linked list to flag the strong reflections.
!> Linked list entries that are not used are instantly removed from the linked list.
!
!> @param cell unit cell pointer
!> @param khead start of reflisttype linked list
!> @param reflist reflection linked list
!> @param Dyn dynamical scattering structure
!> @param BetheParameter Bethe parameter structure 
!> @param numk number of wave vectors to consider
!> @param nbeams total number of unique beams
!
!> @date  09/20/13 MDG 1.0 original
!> @date  10/05/13 MDG 1.1 removal of unused reflections from linked list
!> @date  10/05/13 MDG 1.2 changed the order of nested loops to speed things up a bit
!> @date  10/07/13 MDG 1.3 added section to reset the famhkl entries after pruning
!> @date  01/10/14 MDG 4.0 account for new version of cell type
!> @date  06/09/14 MDG 4.1 added cell, reflist, BetheParameter and khead arguments
!--------------------------------------------------------------------------
subroutine Prune_ReflectionList(cell,khead,reflist,Dyn,BetheParameter,numk,nbeams)

use io
use crystal
use kvectors
use diffraction

IMPLICIT NONE

type(unitcell),pointer                  :: cell
type(kvectorlist),pointer              :: khead
type(reflisttype),pointer               :: reflist
type(DynType),INTENT(INOUT)            :: Dyn
type(BetheParameterType),INTENT(INOUT):: BetheParameter
integer(kind=irg),INTENT(IN)            :: numk
integer(kind=irg),INTENT(OUT)           :: nbeams

integer(kind=irg)                       :: ik, ig, istrong, curfam(3), newfam(3)
real(kind=sgl)                          :: sgp, lUg, cut1, cut2
!integer(kind=irg),allocatable          :: strongreflections(:,:)
type(kvectorlist),pointer               :: ktmp
type(reflisttype),pointer               :: rltmpa, rltmpb

! reset the value of DynNbeams in case it was modified in a previous call 
cell%DynNbeams = cell%DynNbeamsLinked

nbeams = 0

! reset the reflection linked list
  rltmpa => cell%reflist%next

! pick the first reflection since that is the transmitted beam (only on the first time)
  rltmpa%famnum = 1    
  nbeams = nbeams + 1

! loop over all reflections in the linked list    
!!!! this will all need to be changed with the new Bethe potential criteria ...  
  rltmpa => rltmpa%next
  reflectionloop: do ig=2,cell%DynNbeamsLinked
    lUg = cdabs(rltmpa%Ucg) * cell%mLambda
    cut1 = BetheParameter%cutoff * lUg
    cut2 = BetheParameter%weakcutoff * lUg

! loop over all the incident beam directions
    ktmp => khead
! loop over all beam orientations, selecting them from the linked list
    kvectorloop: do ik = 1,numk
! We compare |sg| with two multiples of lambda |Ug|
!
!  |sg|>cutoff lambda |Ug|   ->  don't count reflection
!  cutoff lambda |Ug| > |sg| > weakcutoff lambda |Ug|  -> weak reflection
!  weakcutoff lambda |Ug| > |sg|  -> strong reflection
!
!       sgp = abs(CalcsgHOLZ(float(rltmpa%hkl),sngl(ktmp%kt),sngl(cell%mLambda)))
!       write (*,*) rltmpa%hkl,CalcsgHOLZ(float(rltmpa%hkl),sngl(ktmp%kt), &
!                       sngl(cell%mLambda)),Calcsg(float(rltmpa%hkl),sngl(ktmp%k),DynFN)
        sgp = abs(Calcsg(cell,float(rltmpa%hkl),sngl(ktmp%k),Dyn%FN)) 
! we have to deal separately with double diffraction reflections, since
! they have a zero potential coefficient !        
        if ( cell%dbdiff(rltmpa%hkl(1),rltmpa%hkl(2),rltmpa%hkl(3)) ) then  ! it is a double diffraction reflection
          if (sgp.le.BetheParameter%sgcutoff) then         
            nbeams = nbeams + 1
            rltmpa%famnum = 1    
            EXIT kvectorloop    ! this beam did contribute, so we no longer need to consider it
          end if
        else   ! it is not a double diffraction reflection
          if (sgp.le.cut1) then  ! count this beam, whether it is weak or strong
            nbeams = nbeams + 1
            rltmpa%famnum = 1    
            EXIT kvectorloop    ! this beam did contribute, so we no longer need to consider it
          end if
        end if
 
! go to the next incident beam direction
       if (ik.ne.numk) ktmp => ktmp%next
     end do kvectorloop  ! ik loop

! go to the next beam in the list
   rltmpa => rltmpa%next
  end do reflectionloop

  call Message(' Renumbering reflections', frm = "(A)")

! change the following with the new next2 pointer in the reflist type !!!
  
! ok, now that we have the list, we'll go through it again to set sequential numbers instead of 1's
! at the same time, we'll deallocate those entries that are no longer needed.
  rltmpa => reflist%next
  rltmpb => rltmpa
  rltmpa => rltmpa%next ! we keep the first entry, always.
  istrong = 1
  reflectionloop2: do ig=2,cell%DynNbeamsLinked
    if (rltmpa%famnum.eq.1) then
        istrong = istrong + 1
        rltmpa%famnum = istrong
        rltmpa => rltmpa%next
        rltmpb => rltmpb%next
    else   ! remove this entry from the linked list
        rltmpb%next => rltmpa%next
        deallocate(rltmpa)
        rltmpa => rltmpb%next
    endif
! go to the next beam in the list
  end do reflectionloop2

! reset the number of beams to the newly obtained number
  cell%DynNbeamsLinked = nbeams
  cell%DynNbeams = nbeams

! go through the entire list once again to correct the famhkl
! entries, which may be incorrect now; famhkl is supposed to be one of the 
! reflections on the current list, but that might not be the case since
! famhkl was first initialized when there were additional reflections on
! the list... so we set famhkl to be the same as the first hkl in each family.
  rltmpa => reflist%next%next  ! no need to check the first one
reflectionloop3:  do while (associated(rltmpa))
    curfam = rltmpa%famhkl
    if (sum(abs(curfam-rltmpa%hkl)).ne.0) then
      newfam = rltmpa%hkl
      do while (sum(abs(rltmpa%famhkl-curfam)).eq.0)
        rltmpa%famhkl = newfam
        rltmpa => rltmpa%next
        if ( .not.associated(rltmpa) ) EXIT reflectionloop3
      end do
    else
      do while (sum(abs(rltmpa%famhkl-curfam)).eq.0)
        rltmpa => rltmpa%next
        if ( .not.associated(rltmpa) ) EXIT reflectionloop3
      end do
    end if
! go to the next beam in the list
  end do reflectionloop3

end subroutine Prune_ReflectionList


!--------------------------------------------------------------------------
!
! SUBROUTINE: Compute_DynMat
!
!> @author Marc De Graef, Carnegie Mellon University
!
!> @brief compute the entire dynamical matrix, including HOLZ and Bethe potentials
!
!> @details This is a complicated routine because it forms the core of the dynamical
!> scattering simulations.  The routine must be capable of setting up the dynamical 
!> matrix for systematic row and zone axis, with or without HOLZ reflections, and 
!> with Bethe potentials for the Bloch wave case.  The routine must also be able to
!> decide which reflections are weak, and which are strong (again for the Bloch wave
!> case, but potentially also for other cases? Further research needed...).
!
!> @param cell unit cell pointer
!> @param reflist reflection list pointer
!> @param Dyn dynamical scattering structure
!> @param BetheParameter Bethe parameter structure 
!> @param calcmode string that describes the particular matrix mode
!> @param kk incident wave vector
!> @param kt tangential component of incident wave vector (encodes the Laue Center)
!> @param IgnoreFoilNormal switch for foil normal inclusion in sg computation
!> @param IncludeSecondOrder (optional) switch to include second order correction to Bethe potentials
!
!> @date   05/06/13 MDG 1.0 original
!> @date   08/30/13 MDG 1.1 correction of effective excitation error
!> @date   09/20/13 MDG 1.2 added second order Bethe potential correction switch
!> @date   06/09/14 MDG 2.0 added cell, reflist and BetheParameter as arguments
!--------------------------------------------------------------------------
recursive subroutine Compute_DynMat(cell,reflist,Dyn,BetheParameter,calcmode,kk,kt,IgnoreFoilNormal,IncludeSecondOrder)

use error
use constants
use crystal
use diffraction
use io

IMPLICIT NONE

type(unitcell),pointer                  :: cell
type(reflisttype),pointer               :: reflist
type(DynType),INTENT(INOUT)            :: Dyn
type(BetheParameterType),INTENT(INOUT) :: BetheParameter
character(*),INTENT(IN)         :: calcmode             !< computation mode
real(kind=dbl),INTENT(IN)               :: kk(3),kt(3)          !< incident wave vector and tangential component
logical,INTENT(IN)                      :: IgnoreFoilNormal     !< how to deal with the foil normal
logical,INTENT(IN),OPTIONAL             :: IncludeSecondOrder   !< second order Bethe potential correction switch

complex(kind=dbl)                       :: czero,pre, weaksum, ughp, uhph
integer(kind=irg)                       :: istat,ir,ic,nn, iweak, istrong, iw, ig, ll(3), gh(3), nnn, nweak, io_int(1)
real(kind=sgl)                          :: glen,exer,gg(3), kpg(3), gplen, sgp, lUg, cut1, cut2, io_real(3)
real(kind=dbl)                          :: lsfour, weaksgsum 
logical                                 :: AddSecondOrder
type(gnode)                           :: rlp
type(reflisttype),pointer               :: rltmpa, rltmpb
 
AddSecondOrder = .FALSE.
if (present(IncludeSecondOrder)) AddSecondOrder = .TRUE.

! has the list of reflections been allocated ?
if (.not.associated(reflist)) call FatalError('Compute_DynMat',' reflection list has not been allocated')

! if the dynamical matrix has already been allocated, deallocate it first
! this is partially so that no program will allocate DynMat itself; it must be done
! via this routine only.
if (allocated(Dyn%DynMat)) deallocate(Dyn%DynMat)

! initialize some parameters
czero = cmplx(0.0,0.0,dbl)      ! complex zero
pre = cmplx(0.0,cPi,dbl)                ! i times pi

if (calcmode.ne.'BLOCHBETHE') then

! allocate DynMat
          allocate(Dyn%DynMat(cell%DynNbeams,cell%DynNbeams),stat=istat)
          Dyn%DynMat = czero
! get the absorption coefficient
          call CalcUcg(cell, rlp, (/0,0,0/) )
          Dyn%Upz = rlp%Vpmod

! are we supposed to fill the off-diagonal part ?
         if ((calcmode.eq.'D-H-W').or.(calcmode.eq.'BLOCH')) then
          rltmpa => cell%reflist%next    ! point to the front of the list
! ir is the row index
          do ir=1,cell%DynNbeams
           rltmpb => cell%reflist%next   ! point to the front of the list
! ic is the column index
           do ic=1,cell%DynNbeams
            if (ic.ne.ir) then  ! exclude the diagonal
! compute Fourier coefficient of electrostatic lattice potential 
             gh = rltmpa%hkl - rltmpb%hkl
             if (calcmode.eq.'D-H-W') then
              call CalcUcg(cell, rlp,gh)
              Dyn%DynMat(ir,ic) = pre*rlp%qg
             else
              Dyn%DynMat(ir,ic) = cell%LUT(gh(1),gh(2),gh(3))
             end if
            end if
            rltmpb => rltmpb%next  ! move to next column-entry
           end do
           rltmpa => rltmpa%next   ! move to next row-entry
          end do
         end if
         
! or the diagonal part ?
         if ((calcmode.eq.'DIAGH').or.(calcmode.eq.'DIAGB')) then
          rltmpa => reflist%next   ! point to the front of the list
! ir is the row index
          do ir=1,cell%DynNbeams
           glen = CalcLength(cell,float(rltmpa%hkl),'r')
           if (glen.eq.0.0) then
            Dyn%DynMat(ir,ir) = cmplx(0.0,Dyn%Upz,dbl)
           else  ! compute the excitation error
            exer = Calcsg(cell,float(rltmpa%hkl),sngl(kk),Dyn%FN)

            rltmpa%sg = exer
            if (calcmode.eq.'DIAGH') then  !
             Dyn%DynMat(ir,ir) = cmplx(0.0,2.D0*cPi*exer,dbl)
            else
             Dyn%DynMat(ir,ir) = cmplx(2.D0*exer/cell%mLambda,Dyn%Upz,dbl)
            end if
           endif
           rltmpa => rltmpa%next   ! move to next row-entry
          end do
         end if

else  ! this is the Bloch wave + Bethe potentials initialization (originally implemented in the EBSD programs)

! we don't know yet how many strong reflections there are so we'll need to determine this first
! this number depends on some externally supplied parameters, which we will get from a namelist
! file (which should be read only once by the Set_Bethe_Parameters routine), or from default values
! if there is no namelist file in the folder.
        if (BetheParameter%cutoff.eq.0.0) call Set_Bethe_Parameters(BetheParameter)


! reset the value of DynNbeams in case it was modified in a previous call 
        cell%DynNbeams = cell%DynNbeamsLinked
        
! precompute lambda^2/4
        lsfour = cell%mLambda**2*0.25D0
  
! first, for the input beam direction, determine the excitation errors of 
! all the reflections in the master list, and count the ones that are
! needed for the dynamical matrix (weak as well as strong)
        if (.not.allocated(BetheParameter%weaklist)) allocate(BetheParameter%weaklist(cell%DynNbeams))
        if (.not.allocated(BetheParameter%stronglist)) allocate(BetheParameter%stronglist(cell%DynNbeams))
        if (.not.allocated(BetheParameter%reflistindex)) allocate(BetheParameter%reflistindex(cell%DynNbeams))
        if (.not.allocated(BetheParameter%weakreflistindex)) allocate(BetheParameter%weakreflistindex(cell%DynNbeams))

        BetheParameter%weaklist = 0
        BetheParameter%stronglist = 0
        BetheParameter%reflistindex = 0
        BetheParameter%weakreflistindex = 0

        rltmpa => cell%reflist%next

! deal with the transmitted beam first
    nn = 1              ! nn counts all the scattered beams that satisfy the cutoff condition
    nnn = 1             ! nnn counts only the strong beams
    nweak = 0           ! counts only the weak beams
    BetheParameter%stronglist(nn) = 1   ! make sure that the transmitted beam is always a strong beam ...
    BetheParameter%weaklist(nn) = 0
    BetheParameter%reflistindex(nn) = 1

    rltmpa%sg = 0.D0    
! write (*,*) 'DynNbeamsLinked = ',DynNbeamsLinked

! loop over all reflections in the linked list    
    rltmpa => rltmpa%next
    reflectionloop: do ig=2,cell%DynNbeamsLinked
      gg = float(rltmpa%hkl)                    ! this is the reciprocal lattice vector 

! deal with the foil normal; if IgnoreFoilNormal is .TRUE., then assume it is parallel to the beam direction
     if (IgnoreFoilNormal) then 
! we're taking the foil normal to be parallel to the incident beam direction at each point of
! the standard stereographic triangle, so cos(alpha) = 1 always in eqn. 5.11 of EM
        kpg = kk+gg                             ! k0 + g (vectors)
        gplen = CalcLength(cell,kpg,'r')        ! |k0+g|
        rltmpa%sg = (1.0/cell%mLambda**2 - gplen**2)*0.5/gplen
     else
        rltmpa%sg = Calcsg(cell,gg,sngl(kk),Dyn%FN)
! here we need to determine the components of the Laue Center w.r.t. the g1 and g2 vectors
! and then pass those on to the routine; 
!       rltmpa%sg = CalcsgHOLZ(gg,sngl(kt),sngl(cell%mLambda))
! write (*,*) gg, Calcsg(gg,sngl(kk),DynFN), CalcsgHOLZ(gg,sngl(kt),sngl(cell%mLambda))
     end if

! use the reflection num entry to indicate whether or not this
! reflection should be used for the dynamical matrix
! We compare |sg| with two multiples of lambda |Ug|
!
!  |sg|>cutoff lambda |Ug|   ->  don't count reflection
!  cutoff lambda |Ug| > |sg| > weakcutoff lambda |Ug|  -> weak reflection
!  weakcutoff lambda |Ug| > |sg|  -> strong reflection
!
        sgp = abs(rltmpa%sg) 
        lUg = cdabs(rltmpa%Ucg) * cell%mLambda
        cut1 = BetheParameter%cutoff * lUg
        cut2 = BetheParameter%weakcutoff * lUg

! we have to deal separately with double diffraction reflections, since
! they have a zero potential coefficient !        
        if ( cell%dbdiff(rltmpa%hkl(1),rltmpa%hkl(2),rltmpa%hkl(3)) ) then  ! it is a double diffraction reflection
          if (sgp.le.BetheParameter%sgcutoff) then         
                nn = nn+1
                nnn = nnn+1
                BetheParameter%stronglist(ig) = 1
                BetheParameter%reflistindex(ig) = nnn
          end if
        else   ! it is not a double diffraction reflection
          if (sgp.le.cut1) then  ! count this beam
                nn = nn+1
! is this a weak or a strong reflection (in terms of Bethe potentials)? 
                if (sgp.le.cut2) then ! it's a strong beam
                        nnn = nnn+1
                        BetheParameter%stronglist(ig) = 1
                        BetheParameter%reflistindex(ig) = nnn
                else ! it's a weak beam
                        nweak = nweak+1
                        BetheParameter%weaklist(ig) = 1
                        BetheParameter%weakreflistindex(ig) = nweak
                end if
          end if
        end if
! go to the next beam in the list
      rltmpa => rltmpa%next
    end do reflectionloop

! if we don't have any beams in this list (unlikely, but possible if the cutoff and 
! weakcutoff parameters have unreasonable values) then we abort the run
! and we report some numbers to the user 
         if (nn.eq.0) then
           call Message(' no beams found for the following parameters:', frm = "(A)")
           io_real(1:3) = kk(1:3)
           call WriteValue(' wave vector = ', io_real,3)
           io_int(1) = nn
           call WriteValue('  -> number of beams = ', io_int, 1)
           call Message( '   -> check cutoff and weakcutoff parameters for reasonableness', frm = "(A)")
           call FatalError('Compute_DynMat','No beams in list')
        end if

! next, we define nns to be the number of strong beams, and nnw the number of weak beams.
         BetheParameter%nns = sum(BetheParameter%stronglist)
         BetheParameter%nnw = sum(BetheParameter%weaklist)
         
! add nns to the weakreflistindex to offset it; this is used for plotting reflections on CBED patterns
        do ig=2,cell%DynNbeamsLinked
          if (BetheParameter%weakreflistindex(ig).ne.0) then
            BetheParameter%weakreflistindex(ig) = BetheParameter%weakreflistindex(ig) + BetheParameter%nns
          end if
        end do
        
! We may want to keep track of the total and average numbers of strong and weak beams  
         BetheParameter%totweak = BetheParameter%totweak + BetheParameter%nnw
         BetheParameter%totstrong = BetheParameter%totstrong + BetheParameter%nns
         if (BetheParameter%nnw.lt.BetheParameter%minweak) BetheParameter%minweak=BetheParameter%nnw
         if (BetheParameter%nnw.gt.BetheParameter%maxweak) BetheParameter%maxweak=BetheParameter%nnw
         if (BetheParameter%nns.lt.BetheParameter%minstrong) BetheParameter%minstrong=BetheParameter%nns
         if (BetheParameter%nns.gt.BetheParameter%maxstrong) BetheParameter%maxstrong=BetheParameter%nns

! allocate arrays for weak and strong beam information
        if (allocated(BetheParameter%weakhkl)) deallocate(BetheParameter%weakhkl)
        if (allocated(BetheParameter%weaksg)) deallocate(BetheParameter%weaksg)
        if (allocated(BetheParameter%stronghkl)) deallocate(BetheParameter%stronghkl)
        if (allocated(BetheParameter%strongsg)) deallocate(BetheParameter%strongsg)
        if (allocated(BetheParameter%strongID)) deallocate(BetheParameter%strongID)
        allocate(BetheParameter%weakhkl(3,BetheParameter%nnw),BetheParameter%weaksg(BetheParameter%nnw))
        allocate(BetheParameter%stronghkl(3,BetheParameter%nns),BetheParameter%strongsg(BetheParameter%nns))
        allocate(BetheParameter%strongID(BetheParameter%nns))

! here's where we extract the relevant information from the linked list (much faster
! than traversing the list each time...)
        rltmpa => cell%reflist%next    ! reset the a list
        iweak = 0
        istrong = 0
        do ir=1,cell%DynNbeamsLinked
             if (BetheParameter%weaklist(ir).eq.1) then
                iweak = iweak+1
                BetheParameter%weakhkl(1:3,iweak) = rltmpa%hkl(1:3)
                BetheParameter%weaksg(iweak) = rltmpa%sg
             end if
             if (BetheParameter%stronglist(ir).eq.1) then
                istrong = istrong+1
                BetheParameter%stronghkl(1:3,istrong) = rltmpa%hkl(1:3)
                BetheParameter%strongsg(istrong) = rltmpa%sg
! make an inverse index list
                BetheParameter%strongID(istrong) = ir           
             end if
           rltmpa => rltmpa%next
        end do

! now we are ready to create the dynamical matrix
        cell%DynNbeams = BetheParameter%nns

! allocate DynMat if it hasn't already been allocated and set to complex zero
          if (allocated(Dyn%DynMat)) deallocate(Dyn%DynMat)
          allocate(Dyn%DynMat(cell%DynNbeams,cell%DynNbeams),stat=istat)
          Dyn%DynMat = czero

! get the absorption coefficient
          call CalcUcg(cell, rlp, (/0,0,0/) )
          Dyn%Upz = rlp%Vpmod

! ir is the row index
       do ir=1,BetheParameter%nns
! ic is the column index
          do ic=1,BetheParameter%nns
! compute the Bethe Fourier coefficient of the electrostatic lattice potential 
              if (ic.ne.ir) then  ! not a diagonal entry
                 ll = BetheParameter%stronghkl(1:3,ir) - BetheParameter%stronghkl(1:3,ic)
                 Dyn%DynMat(ir,ic) = cell%LUT(ll(1),ll(2),ll(3)) 
        ! and subtract from this the total contribution of the weak beams
         weaksum = czero
         do iw=1,BetheParameter%nnw
              ll = BetheParameter%stronghkl(1:3,ir) - BetheParameter%weakhkl(1:3,iw)
              ughp = cell%LUT(ll(1),ll(2),ll(3)) 
              ll = BetheParameter%weakhkl(1:3,iw) - BetheParameter%stronghkl(1:3,ic)
              uhph = cell%LUT(ll(1),ll(2),ll(3)) 
              weaksum = weaksum +  ughp * uhph *cmplx(1.D0/BetheParameter%weaksg(iw),0.0,dbl)
         end do
        ! and correct the dynamical matrix element to become a Bethe potential coefficient
         Dyn%DynMat(ir,ic) = Dyn%DynMat(ir,ic) - cmplx(0.5D0*cell%mLambda,0.0D0,dbl)*weaksum
! do we need to add the second order corrections ?
                  if (AddSecondOrder) then 
                    weaksum = czero
                  end if
              else  ! it is a diagonal entry, so we need the excitation error and the absorption length
! determine the total contribution of the weak beams
                 weaksgsum = 0.D0
                  do iw=1,BetheParameter%nnw
                      ll = BetheParameter%stronghkl(1:3,ir) - BetheParameter%weakhkl(1:3,iw)
                      ughp = cell%LUT(ll(1),ll(2),ll(3)) 
                      weaksgsum = weaksgsum +  cdabs(ughp)**2/BetheParameter%weaksg(iw)
                 end do
                 weaksgsum = weaksgsum * cell%mLambda/2.D0
                 Dyn%DynMat(ir,ir) = cmplx(2.D0*BetheParameter%strongsg(ir)/cell%mLambda-weaksgsum,Dyn%Upz,dbl)
! do we need to add the second order corrections ?
                  if (AddSecondOrder) then 
                    weaksum = czero
                  end if
               end if
          end do
        end do
! that should do it for the initialization of the dynamical matrix

end if   ! Bethe potential initialization

end subroutine Compute_DynMat

!--------------------------------------------------------------------------
!
! SUBROUTINE: Set_Bethe_Parameters
!
!> @author Marc De Graef, Carnegie Mellon University
!
!> @brief Read the Bethe potential parameters from a file, if it exists; otherwise take defaults
!
!> @details The parameters set in this routine determine the difference between strong and
!> weak reflections.  The routine checks for the presence of the BetheParameters.nml file
!> in the current folder.  If present, it will read the parameters, otherwise it will use 
!> defaults which have been determined to be reasonable based on dynamical EBSD runs. 
!
!> @param silent optional, if present, then no output
!> @date   05/08/13 MDG 1.0 original
!--------------------------------------------------------------------------
subroutine Set_Bethe_Parameters(BetheParameter,silent)

use io

IMPLICIT NONE

type(BetheParameterType),INTENT(INOUT)        :: BetheParameter
logical,INTENT(IN),OPTIONAL     :: silent

character(fnlen),parameter      :: Bethefilename = 'BetheParameters.nml'
logical                         :: fexist
real(kind=sgl)                  :: weakcutoff, cutoff, sgcutoff

namelist /BetheList/ weakcutoff, cutoff, sgcutoff

! check for the presence of the namelist file in the current folder
inquire(file=trim(Bethefilename),exist=fexist)

! set all default values (must be done here, since nml file may not contain all of them)
weakcutoff = 80.0       ! dimensionless cutoff parameter, smaller = strong, larger = weak
cutoff = 160.0          ! overall cutoff parameter
sgcutoff = 0.05         ! sg cutoff for double diffraction reflections

if (fexist) then ! check for the file in the local folder
! read the parameters from the file
 OPEN(UNIT=dataunit,FILE=trim(Bethefilename),DELIM='APOSTROPHE')
 READ(UNIT=dataunit,NML=BetheList)
 CLOSE(UNIT=dataunit)
 if (.not.present(silent)) then
   call Message('Read Bethe parameters from BetheParameters.nml', frm = "(A)")
   write (6,nml=BetheList)
 end if
end if

BetheParameter % weakcutoff = weakcutoff
BetheParameter % cutoff = cutoff
BetheParameter % sgcutoff = sgcutoff

end subroutine Set_Bethe_Parameters



!--------------------------------------------------------------------------
!
! SUBROUTINE: ShortestGFOLZ
!
!> @author Marc De Graef, Carnegie Mellon University
!
!> @brieffind the G vector (displacement FOLZ w.r.t. ZOLZ, Chapter 3)
!
!> @param cell unit cell pointer
!> @param k wavevector
!> @param ga first reflection
!> @param gb second reflection
!> @param  gshort shortest g-vector inclined to ga-gb plane
!> @param gp
!
!> @date  01/29/02 MDG 1.0 original
!> @date  04/29/13 MDG 2.0 rewrite
!> @date  06/09/14 MDG 2.1 added cell argument 
!--------------------------------------------------------------------------
subroutine ShortestGFOLZ(cell,k,ga,gb,gshort,gp)

use io
use crystal
use error

IMPLICIT NONE

type(unitcell),pointer          :: cell
integer(kind=irg),INTENT(IN)    :: k(3)
integer(kind=irg),INTENT(IN)    :: ga(3)
integer(kind=irg),INTENT(IN)    :: gb(3)
integer(kind=irg),INTENT(OUT)   :: gshort(3)
integer(kind=irg),INTENT(OUT)   :: gp(3)


real(kind=sgl)                  :: gmin,gam11,gam12,gam22,g1(3),g2(3),g3(3),glen
integer(kind=irg),parameter     :: inm = 8
integer(kind=irg)               :: ih,ik,il,NN, io_int(1)

! look for the shortest reflection satisfying hu+kv+lw = 1
! This could be replaced by code from Jackson's paper (1987),
! but it does essentially the same thing.
 gmin = 100.0
 NN=1
 g1 = float(ga)
 g2 = float(gb)
 do while((gmin.eq.100.0).and.(NN.lt.4))
  do ih=-inm,inm
   do ik=-inm,inm
    do il=-inm,inm
! does this reflection lie in the plane NN ?
     if ((ih*k(1)+ik*k(2)+il*k(3)).eq.NN) then
      glen = CalcLength(cell,float((/ih,ik,il/)),'r')
      if (glen.lt.gmin) then
       gmin = glen
       gshort =  (/ ih,ik,il /) 
      end if
     end if
    end do
   end do
  end do
  if (gmin.eq.100.0) then 
    io_int(1) = NN
    call WriteValue(' Could not find any reflections with hu+kv+lw = ', io_int, 1, "(I2)")
    NN = NN+1
  end if
 end do
 if (gmin.eq.100.0) then ! for some reason there is no reflection with N<=3 ...
  call FatalError('ShortestGFOLZ','HOLZ: could not find any reflections with hu+kv+lw<=maxholz ...')
 end if
 g3 = float(gshort)
! projected components of G
 gam11 = CalcDot(cell,g1,g1,'r')
 gam12 = CalcDot(cell,g1,g2,'r')
 gam22 = CalcDot(cell,g2,g2,'r')
 gmin = 1.0/(gam11*gam22-gam12**2)
 gp(1) = (CalcDot(cell,g3,g1,'r')*gam22-CalcDot(cell,g3,g2,'r')*gam12)*gmin
 gp(2) = (CalcDot(cell,g3,g2,'r')*gam11-CalcDot(cell,g3,g1,'r')*gam12)*gmin

end subroutine ShortestGFOLZ




!--------------------------------------------------------------------------
!
! SUBROUTINE: Delete_gvectorlist
!
!> @author Marc De Graef, Carnegie Mellon University
!
!> @brief delete the entire linked list
!
!> @param top top of the list to be removed
!
!> @date   04/29/13 MDG 1.0 original
!> @date   06/09/14 MDG 1.1 added cell argument
!> @date   06/17/14 MDG 1.2 replaced cell by top
!--------------------------------------------------------------------------
recursive subroutine Delete_gvectorlist(top)

IMPLICIT NONE

type(reflisttype),pointer       :: top

type(reflisttype),pointer       :: rltail, rltmpa

! deallocate the entire linked list before returning, to prevent memory leaks
rltail => top
rltmpa => rltail % next
do 
  deallocate(rltail)
  if (.not. associated(rltmpa)) EXIT
  rltail => rltmpa
  rltmpa => rltail % next
end do

end subroutine Delete_gvectorlist

!--------------------------------------------------------------------------
!
! SUBROUTINE: Compute_ReflectionList
!
!> @author Marc De Graef, Carnegie Mellon University
!
!> @brief compute the entire reflection list for general conditions (including HOLZ)
!
!> @details also computes the LUT (LookUpTable) that stores all the scattering
!> potential coefficients that are needed to fill the dynamical matrix (only for the 
!> general case).
!
!> @param dmin minimum d-spacing to allow in the list
!> @param k zone axis indices
!> @param ga first reciprocal vector of zone
!> @param gb second reciprocal vector 
!> @param method  approach to follow (ALL or ZA)
!> @param ConvertList logical, determines whether or not conversion of list is needed
!> @param maxholz maximum range of HOLZ reflections to include
!> @param convang (optional) beam convergence angle for beam inclusion selection (used for CBED etc.)
!
!> @date 04/29/13 MDG 1.0 original
!> @date 09/20/13 MDG 1.1 corrected handling of LUT
!> @date 10/05/13 MDG 1.2 limit the range of reflections by means of the convergence angle (optional)
!--------------------------------------------------------------------------
subroutine Compute_ReflectionListZoneAxis(cell,listroot,BetheParameter,FN,dmin,k,ga,gb,nref)

use local
use io
use crystal
use constants
use MBmodule
use diffraction
use symmetry
use typedefs

IMPLICIT NONE

type(unitcell),pointer				:: cell
type(reflisttype),pointer			:: listroot
real(kind=sgl),INTENT(IN)			:: FN(3)
real(kind=sgl),INTENT(IN)			:: dmin
type(BetheParameterType),INTENT(INOUT)		:: BetheParameter
real(kind=sgl),INTENT(IN)			:: k(3)
integer(kind=irg),INTENT(IN)			:: ga(3)
integer(kind=irg),INTENT(IN)			:: gb(3)
integer(kind=irg),INTENT(OUT)			:: nref

integer(kind=irg)				:: imh, imk, iml, gg(3), ix, iy, iz, i, minholz, RHOLZ, im, istat, N, &
                                                   ig, numr, ir, irsel
real(kind=sgl)					:: dhkl, io_real(6), H, g3(3), g3n(3), FNg(3), ddt, s, kr(3), exer, &
                                                   rBethe_i, rBethe_d, sgp, r_g, la, dval
integer(kind=irg)				:: io_int(3), gshort(3), gp(3)

type(reflisttype),pointer			:: rltail

! set the truncation parameters
  rBethe_i = BetheParameter%c3          ! if larger than this value, we ignore the reflection completely
  rBethe_d = BetheParameter%sgdbdiff    ! excitation error cutoff for double diffraction reflections
  la = 1.0/sngl(cell%mLambda)
  
! get the size of the lookup table
  gp = shape(cell%LUT)
  imh = (gp(1)-1)/4
  imk = (gp(2)-1)/4
  iml = (gp(3)-1)/4
  
  nullify(listroot)
  nullify(rltail)
    
<<<<<<< HEAD
  io_real = (/ float(ga(1:3)), float(gb(1:3))/)
  call WriteValue('basis vectors for this computation: ', io_real, 6, "(/'ga = ',3f10.5,/'gb = ',3f10.5,/'g3 = ',3f10.5,/)")
=======
  !io_real = (/ float(ga(1:3)), float(gb(1:3))/)
  !call WriteValue('basis vectors for this computation: ', io_real, 6, "(/'ga = ',3f10.5,/'gb = ',3f10.5,/')")
>>>>>>> 0e648dda
  gg = (/0,0,0/)
  call AddReflection(rltail, listroot, cell, nref, gg )  ! this guarantees that 000 is always the first reflection
  
  rltail%sg = 0.0
! now compute |sg|/|U_g|/lambda for the other allowed reflections; if this parameter is less than
! the threshhold, rBethe_i, then add the reflection to the list of potential reflections
! note that this uses the older form of the Bethe Potential truncation parameters for now

do ix=-imh,imh
	do iy=-imk,imk
		gg = ix*ga + iy*gb
		if ((abs(gg(1))+abs(gg(2))+abs(gg(3))).ne.0) then  ! avoid double counting the origin
			dval = 1.0/CalcLength(cell, float(gg), 'r' )
			if ((IsGAllowed(cell,gg)).AND.(dval .gt. dmin)) then
				sgp = Calcsg(cell,float(gg),k,FN)
				if  ((abs(gg(1)).le.imh).and.(abs(gg(2)).le.imk).and.(abs(gg(3)).le.iml) ) then
					if (cell%dbdiff(gg(1), gg(2), gg(3))) then ! potential double diffraction reflection
						if (abs(sgp).le.rBethe_d) then 
							call AddReflection(rltail, listroot, cell, nref, gg)
							rltail%sg = sgp
							rltail%dbdiff = .TRUE.
						end if 
					else
						r_g = la * abs(sgp)/cdabs(cell%LUT(gg(1), gg(2), gg(3)))
						if (r_g.le.rBethe_i) then 
							call AddReflection(rltail, listroot, cell, nref, gg )
							rltail%sg = sgp
							rltail%dbdiff = .FALSE.
						end if
					end if
				end if
			end if
		end if
	end do
end do
io_int(1) = nref
call WriteValue(' Length of the master list of reflections : ', io_int, 1, "(I5,/)")

 
end subroutine Compute_ReflectionListZoneAxis




end module gvectors<|MERGE_RESOLUTION|>--- conflicted
+++ resolved
@@ -1147,13 +1147,8 @@
   nullify(listroot)
   nullify(rltail)
     
-<<<<<<< HEAD
-  io_real = (/ float(ga(1:3)), float(gb(1:3))/)
-  call WriteValue('basis vectors for this computation: ', io_real, 6, "(/'ga = ',3f10.5,/'gb = ',3f10.5,/'g3 = ',3f10.5,/)")
-=======
   !io_real = (/ float(ga(1:3)), float(gb(1:3))/)
   !call WriteValue('basis vectors for this computation: ', io_real, 6, "(/'ga = ',3f10.5,/'gb = ',3f10.5,/')")
->>>>>>> 0e648dda
   gg = (/0,0,0/)
   call AddReflection(rltail, listroot, cell, nref, gg )  ! this guarantees that 000 is always the first reflection
   
