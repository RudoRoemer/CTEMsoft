! ###################################################################
! Copyright (c) 2013-2014, Marc De Graef/Carnegie Mellon University
! All rights reserved.
!
! Redistribution and use in source and binary forms, with or without modification, are 
! permitted provided that the following conditions are met:
!
!     - Redistributions of source code must retain the above copyright notice, this list 
!        of conditions and the following disclaimer.
!     - Redistributions in binary form must reproduce the above copyright notice, this 
!        list of conditions and the following disclaimer in the documentation and/or 
!        other materials provided with the distribution.
!     - Neither the names of Marc De Graef, Carnegie Mellon University nor the names 
!        of its contributors may be used to endorse or promote products derived from 
!        this software without specific prior written permission.
!
! THIS SOFTWARE IS PROVIDED BY THE COPYRIGHT HOLDERS AND CONTRIBUTORS "AS IS" 
! AND ANY EXPRESS OR IMPLIED WARRANTIES, INCLUDING, BUT NOT LIMITED TO, THE 
! IMPLIED WARRANTIES OF MERCHANTABILITY AND FITNESS FOR A PARTICULAR PURPOSE 
! ARE DISCLAIMED. IN NO EVENT SHALL THE COPYRIGHT HOLDER OR CONTRIBUTORS BE 
! LIABLE FOR ANY DIRECT, INDIRECT, INCIDENTAL, SPECIAL, EXEMPLARY, OR CONSEQUENTIAL 
! DAMAGES (INCLUDING, BUT NOT LIMITED TO, PROCUREMENT OF SUBSTITUTE GOODS OR 
! SERVICES; LOSS OF USE, DATA, OR PROFITS; OR BUSINESS INTERRUPTION) HOWEVER 
! CAUSED AND ON ANY THEORY OF LIABILITY, WHETHER IN CONTRACT, STRICT LIABILITY, 
! OR TORT (INCLUDING NEGLIGENCE OR OTHERWISE) ARISING IN ANY WAY OUT OF THE 
! USE OF THIS SOFTWARE, EVEN IF ADVISED OF THE POSSIBILITY OF SUCH DAMAGE.
! ###################################################################

!--------------------------------------------------------------------------
! EMsoft:MBmodule.f90
!--------------------------------------------------------------------------
!
! MODULE: MBmodule
!
!> @author Marc De Graef, Carnegie Mellon University
!
!> @brief routine for multi-beam diffraction calculations, used by more than one program
!
!> @date 7/10/13   MDG 1.0 original
!> @date 7/12/13   MDG 1.1 added forward cube to ball to quaternion mappings
!> @date 8/01/13   MDG 1.2 added standard Lambert projection
!> @date 8/12/13   MDG 1.3 added inverse Lambert projections for Ball to Cube
!> @date 9/20/13   MDG 1.4 added ApplyLaueSymmetry
!--------------------------------------------------------------------------
module MBmodule

use local
use typedefs

IMPLICIT NONE

contains


!--------------------------------------------------------------------------
!
! SUBROUTINE: CalcBWint
!
!> @author Marc De Graef, Carnegie Mellon University
!
!> @brief compute the scattered intensities for a range of thicknesses
!
!> @param Dyn dynamical scattering structure
!> @param cell unit cell pointer
!> @param ktmp wave vector structure
!> @param BetheParameter Bethe potential parameters
!> @param nn number of strong beams
!> @param nw number of weak beams
!> @param nt number of thickness values
!> @param thick thickness array
!> @param inten output intensity list, including weak beams
!
!> @date  10/13/98 MDG 1.0 original
!> @date   7/04/01 MDG 2.0 f90
!> @date  04/29/13 MDG 3.0 inclusion of Bethe weak beams
!> @date  06/10/14 MDG 4.0 added Dyn, cell, ktmp, and BetheParameter arguments
!--------------------------------------------------------------------------
subroutine CalcBWint(Dyn,cell,ktmp,BetheParameter,nn,nw,nt,thick,inten)

use io
use diffraction
use kvectors
use gvectors
use constants

IMPLICIT NONE

type(DynType),INTENT(INOUT)     :: Dyn
type(unitcell),pointer          :: cell
type(kvectorlist),pointer       :: ktmp
type(BetheParameterType),INTENT(IN) :: BetheParameter
integer(kind=irg),INTENT(IN)    :: nn                   !< number of strong beams
integer(kind=irg),INTENT(IN)    :: nw                   !< number of weak beams
integer(kind=irg),INTENT(IN)    :: nt                   !< number of thickness values
real(kind=sgl),INTENT(IN)       :: thick(nt)            !< thickness array
real(kind=sgl),INTENT(INOUT)    :: inten(nt,nn+nw)      !< output intensities (both strong and weak)

integer(kind=irg)               :: i,j,IPIV(nn), ll(3), jp
complex(kind=dbl)               :: CGinv(nn,nn), Minp(nn,nn),diag(nn),Wloc(nn), lCG(nn,nn), lW(nn), &
                                   lalpha(nn), delta(nn,nn), weak(nw,nn), Ucross(nw,nn), tmp(nw,nn), c
real(kind=sgl)                  :: th

! compute the eigenvalues and eigenvectors
 Minp = Dyn%DynMat
 IPIV = 0
 call BWsolve(Minp,Wloc,lCG,CGinv,nn,IPIV)

! the alpha coefficients are in the first column of the inverse matrix
! the minus sign in W(i) stems from the fact that k_n is in the direction
! opposite to the foil normal
 lW = cPi*Wloc/cmplx(ktmp%kn,0.0)
 do i=1,nn
  lalpha(i) = CGinv(i,1)
 end do

! in preparation for the intensity computation, we need the prefactor array for the
! weak beam amplitude computation...
! we will also need a potential coefficient array for the cross coefficients, which we 
! compute in the same loop
 do j=1,nn   ! strong beam loop
   do jp=1,nw  ! weak beam loop
! prefactor value
     c = cmplx(2.D0*BetheParameter%weaksg(jp)/cell%mLambda) - 2.D0*ktmp%kn*Wloc(j)
     weak(jp,j) = cmplx(-1.D0,0.D0)/c
! cross potential coefficient
     ll(1:3) = BetheParameter%weakhkl(1:3,jp) - BetheParameter%stronghkl(1:3,j)
     Ucross(jp,j) = cell%LUT( ll(1),ll(2),ll(3) )
   end do
 end do

! compute the strong beam intensities, stored in the first nn slots of inten 
! we can also compute the weak beams, since they make use of the same diag(1:nn) expression
! as the strong beams, plus a few other factors (excitation error, wave length, Fourier coefficients)
 do i=1,nt
  th = thick(i)
  diag(1:nn)=exp(-th*imag(lW(1:nn)))*cmplx(cos(th*real(lW(1:nn))),sin(th*real(lW(1:nn))))*lalpha(1:nn)
! the delta array is common to the strong and weak beam intensity computation, so we compute it first
  do j=1,nn
   delta(j,1:nn) = lCG(j,1:nn)*diag(1:nn)
  end do
! strong beams
  do j=1,nn
   inten(i,j) = cdabs(sum(delta(j,1:nn)))**2
  end do 
! weak beams
  tmp = matmul(Ucross,delta)
  do jp=1,nw
   inten(i,nn+jp) = cdabs( sum(weak(jp,1:nn)*tmp(jp,1:nn)) )**2
  end do  
 end do
   
end subroutine CalcBWint


!--------------------------------------------------------------------------
!
! SUBROUTINE: CalcPEDint
!
!> @author Marc De Graef, Carnegie Mellon University
!
!> @brief compute the scattered intensities for the Precession Electron Diffraction mode
!
!> @param DynMat dynamical matrix
!> @param cell unit cell pointer
!> @param kn  normal component
!> @param nn number of strong beams
!> @param nt number of thickness values
!> @param thick thickness array
!> @param inten output intensity list
!
!> @date  10/13/98 MDG 1.0 original
!> @date   7/04/01 MDG 2.0 f90
!> @date  04/29/13 MDG 3.0 inclusion of Bethe weak beams
!> @date  06/10/14 MDG 4.0 added Dyn, cell, ktmp, and BetheParameter arguments
!> @date  11/28/14 MDG 4.1 forked from CalcBWint
!--------------------------------------------------------------------------
subroutine CalcPEDint(DynMat,cell,kn,nn,nt,thick,inten)

use io
use diffraction
use kvectors
use gvectors
use constants

IMPLICIT NONE

complex(kind=dbl),INTENT(IN)    :: DynMat(nn,nn)
type(unitcell),pointer          :: cell
real(kind=sgl),INTENT(IN)       :: kn
integer(kind=irg),INTENT(IN)    :: nn                   !< number of strong beams
integer(kind=irg),INTENT(IN)    :: nt                   !< number of thickness values
real(kind=sgl),INTENT(IN)       :: thick(nt)            !< thickness array
real(kind=sgl),INTENT(INOUT)    :: inten(nt,nn)         !< output intensities (both strong and weak)

integer(kind=irg)               :: i,j,IPIV(nn), ll(3), jp
complex(kind=dbl)               :: CGinv(nn,nn), Minp(nn,nn),diag(nn),Wloc(nn), lCG(nn,nn), lW(nn), &
                                   lalpha(nn), delta(nn,nn), s, c
real(kind=sgl)                  :: th

! compute the eigenvalues and eigenvectors
 Minp = DynMat
 IPIV = 0
 call BWsolve(Minp,Wloc,lCG,CGinv,nn,IPIV)

! the alpha coefficients are in the first column of the inverse matrix
 lW = cPi*Wloc/cmplx(kn,0.0)
 lalpha(1:nn) = CGinv(1:nn,1)

! make sure the alpha excitation coefficients are normalized 
! s = sum(cdabs(lalpha(1:nn))**2)
! if (s.ne.1.D0) then
!  s = dcmplx(1.D0/dsqrt(s),0.D0)
!  lalpha = lalpha*s
! endif 

! compute the strong beam intensities, stored in the first nn slots of inten 
 do i=1,nt
  th = thick(i)
  diag(1:nn)=exp(-th*imag(lW(1:nn)))*cmplx(cos(th*real(lW(1:nn))),sin(th*real(lW(1:nn))))*lalpha(1:nn)
! the delta array is common to the strong and weak beam intensity computation, so we compute it first
  do j=1,nn
   delta(j,1:nn) = lCG(j,1:nn)*diag(1:nn)
  end do
! strong beams
  do j=1,nn
   inten(i,j) = cdabs(sum(delta(j,1:nn)))**2
  end do 
 end do
   
end subroutine CalcPEDint



!--------------------------------------------------------------------------
!
! SUBROUTINE: CalcKint
!
!> @author Marc De Graef, Carnegie Mellon University
!
!> @brief compute the Kossel intensities for a range of thicknesses
!
!> @param DynMat dynamical matrix
!> @param ktmp wave vector structure
!> @param nn number of strong beams
!> @param nt number of thickness values
!> @param thick thickness array
!> @param inten output intensity list, including weak beams
!
!> @date  10/13/98 MDG 1.0 original
!> @date   7/04/01 MDG 2.0 f90
!> @date  04/29/13 MDG 3.0 inclusion of Bethe weak beams
!> @date  01/08/14 MDG 3.1 forked from CalcBWint, specialized for Kossel computation
!> @date  06/10/14 MDG 4.0 added Dyn, cell, and ktmp arguments
!> @date  06/15/14 MDG 4.1 removed global W, CG and alpha initializations
!> @date  06/16/14 MDG 4.2 made routine recursive for OPenMP
!--------------------------------------------------------------------------
recursive subroutine CalcKint(DynMat,kn,nn,nt,thick,Iz)

use local
use io
use diffraction
use kvectors
use gvectors
use constants

IMPLICIT NONE

complex(kind=dbl),INTENT(IN)    :: DynMat(nn,nn)
real(kind=sgl),INTENT(IN)       :: kn
integer(kind=irg),INTENT(IN)    :: nn                   !< number of strong beams
integer(kind=irg),INTENT(IN)    :: nt                   !< number of thickness values
real(kind=sgl),INTENT(IN)       :: thick(nt)            !< thickness array
real(kind=sgl),INTENT(INOUT)    :: Iz(nt)               !< output intensities

integer(kind=irg)               :: j, IPIV(nn), k
complex(kind=dbl)               :: CGinv(nn,nn), Minp(nn,nn), Wloc(nn), lCG(nn,nn), lW(nn), lalpha(nn)
real(kind=dbl)                  :: s, q, t


! compute the eigenvalues and eigenvectors
 Minp = DynMat
 IPIV = 0
 call BWsolve(Minp,Wloc,lCG,CGinv,nn,IPIV)


! the alpha coefficients are in the first column of the inverse matrix
 lW = cPi*Wloc/cmplx(kn,0.0)
 lalpha(1:nn) = CGinv(1:nn,1)

! make sure the alpha excitation coefficients are normalized 
 s = sum(cdabs(lalpha(1:nn))**2)
 if (s.ne.1.D0) then
  s = dcmplx(1.D0/dsqrt(s),0.D0)
  lalpha = lalpha*s
 endif 
 
! compute the thickness array 
 Iz = 0.D0
 do j=1,nn
    q = -4.D0*cPi*aimag(lW(j))
    s = cdabs(lalpha(j))**2
    do k=1,nt
      t = q*thick(k)
      if (abs(t).lt.30.D0) Iz(k) = Iz(k) +  s * exp(t)
    end do
 end do   
   
end subroutine CalcKint

!--------------------------------------------------------------------------
!
! SUBROUTINE: CalcKthick
!
!> @author Marc De Graef, Carnegie Mellon University
!
!> @brief compute the thickness for which the Kossel intensity drops below a treshold
!
!> @param DynMat dynamical matrix
!> @param ktmp wave vector structure
!> @param nn number of strong beams
!> @param thresh thickness fraction parameter
!> @param Iz returned thickness value 
!
!> @date  10/13/98 MDG 1.0 original
!> @date   7/04/01 MDG 2.0 f90
!> @date  04/29/13 MDG 3.0 inclusion of Bethe weak beams
!> @date  01/08/14 MDG 3.1 forked from CalcBWint, specialized for Kossel computation
!> @date  06/10/14 MDG 4.0 added Dyn, cell, and ktmp arguments
!> @date  06/15/14 MDG 4.1 removed global W, CG and alpha initializations
!> @date  06/16/14 MDG 4.2 made routine recursive for OPenMP
!> @date  02/14/15 MDG 4.3 spawned from CalcKint
!--------------------------------------------------------------------------
recursive subroutine CalcKthick(DynMat,kn,nn,thresh,Iz)

use local
use io
use diffraction
use kvectors
use gvectors
use constants

IMPLICIT NONE

complex(kind=dbl),INTENT(IN)    :: DynMat(nn,nn)
real(kind=sgl),INTENT(IN)       :: kn
integer(kind=irg),INTENT(IN)    :: nn                   !< number of strong beams
real(kind=sgl),INTENT(IN)       :: thresh               !< thickness fraction parameter
real(kind=sgl),INTENT(INOUT)    :: Iz(1)                !< output (thickness)

integer(kind=irg)               :: j, IPIV(nn), k
complex(kind=dbl)               :: CGinv(nn,nn), Minp(nn,nn), Wloc(nn), lCG(nn,nn), lW(nn), lalpha(nn)
real(kind=dbl)                  :: s(nn), q(nn), t, ss


! compute the eigenvalues and eigenvectors
 Minp = DynMat
 IPIV = 0
 call BWsolve(Minp,Wloc,lCG,CGinv,nn,IPIV)


! the alpha coefficients are in the first column of the inverse matrix
 lW = cPi*Wloc/cmplx(kn,0.0)
 lalpha(1:nn) = CGinv(1:nn,1)

! make sure the alpha excitation coefficients are normalized 
 ss = sum(cdabs(lalpha(1:nn))**2)
 if (ss.ne.1.D0) then
  ss = dcmplx(1.D0/dsqrt(ss),0.D0)
  lalpha = lalpha*ss
 endif 
 
! compute the thickness value in steps of 0.25 nm until less than thresh
 do j=1,nn
  q(j) = -4.D0*cPi*aimag(lW(j))
  s(j) = cdabs(lalpha(j))**2
 end do
 t = 0.D0
 do 
   t = t+0.25D0
   ss = sum(s*dexp(t*q))
   if (ss.le.thresh) EXIT
 end do
 Iz(1) = t
   
end subroutine CalcKthick

!--------------------------------------------------------------------------
!
! SUBROUTINE: CalcSgh
!
!> @author Marc De Graef, Carnegie Mellon University
!
!> @brief compute structure factor-like array for EBSD, ECCI and ECP simulations
!
!> @param cell unit cell pointer
!> @param nn dimension of array
!> @param Sgh output array
!> @param nat normalization array
!
!> @date 03/05/14  MDG 1.0 original (used to be in-line in ECP and ECCI programs)
!> @date 03/11/14  MDG 1.1 converted to diagonal Sgh array only
!> @date 06/19/14  MDG 2.0 no globals, taken out of EMECCI.f90
!> @date 09/07/15  MDG 2.1 added zeroing of Sgh array
!--------------------------------------------------------------------------
recursive subroutine CalcSgh(cell,reflist,nn,numset,Sgh,nat)

use local
use typedefs
use crystal
use gvectors
use constants
use symmetry

IMPLICIT NONE

type(unitcell),pointer                  :: cell
type(reflisttype),pointer               :: reflist
integer(kind=irg),INTENT(IN)            :: nn
integer(kind=irg),INTENT(IN)            :: numset
complex(kind=dbl),INTENT(INOUT)         :: Sgh(nn,nn,numset)
integer(kind=irg),INTENT(INOUT)         :: nat(numset)

integer(kind=irg)                       :: ip, ir, ic, kkk(3), ikk, n
real(kind=sgl)                          :: Znsq, DBWF, kkl
complex(kind=dbl)                       :: carg
real(kind=dbl)                          :: ctmp(192,3),arg, tpi
type(reflisttype),pointer               :: rltmpa, rltmpb
  
  tpi = 2.D0 * cPi
  Sgh = dcmplx(0.D0,0.D0)
  allocate(carg2(nn,nn))
  carg2 = dcmplx(0.D0,0.D0)
! for each special position we need to compute its contribution to the Sgh array
  do ip=1,cell % ATOM_ntype
    nat(ip) = cell%numat(ip)
! get Zn-squared for this special position, and include the site occupation parameter as well
    Znsq = float(cell%ATOM_type(ip))**2 * cell%ATOM_pos(ip,4)

! loop over all contributing reflections
! ir is the row index
    rltmpa => reflist%next    ! point to the front of the list
    do ir=1,nn
! ic is the column index
      rltmpb => reflist%next    ! point to the front of the list
      do ic=1,nn
        call CalcUcg(cell, rlpb, rltmpb%hkl )
        kkk = rltmpb%hkl - rltmpa%hkl
        deltheta = rlpb%Vphase - rlpa%Vphase
! We'll assume isotropic Debye-Waller factors for now ...
! That means we need the square of the length of s=  kk^2/4
        kkl = 0.25 * CalcLength(cell,float(kkk),'r')**2
! Debye-Waller exponential times Z^2
        DBWF = Znsq * exp(-cell%ATOM_pos(ip,5)*kkl)
! here is where we insert the proper weight factor, Z^2 exp[-M_{h-g}]
! and also the detector geometry...   For now, we do nothing with the detector
! geometry; the Rossouw et al 1994 paper lists a factor A that does not depend
! on anything in particular, so we assume it is 1. 
        do ikk=1,n
! get the argument of the complex exponential
          arg = tpi*sum(dble(kkk(1:3))*cell%apos(ip,ikk,1:3))
          carg = dcmplx(dcos(arg),dsin(arg))
! multiply with the prefactor and add
          Sgh(ir,ic,ip) = Sgh(ir,ic,ip) + carg * dcmplx(DBWF,0.D0)
        end do
        rltmpb => rltmpb%nexts  ! move to next column-entry
      end do
     rltmpa => rltmpa%nexts  ! move to next row-entry
   end do
  end do
  end subroutine CalcSgh

!--------------------------------------------------------------------------
!
! SUBROUTINE: CalcSghMaster
!
!> @author Saransh Singh, Carnegie Mellon University
!
!> @brief compute structure factor-like array for EBSD, ECCI and ECP simulations
!> WITHOUT the application of bethe potential (replace nexts pointer by next)
!
!> @param cell unit cell pointer
!> @param nn dimension of array
!> @param Sgh output array
!> @param nat normalization array
!
!> @date 04/22/15  SS 1.0 original
!--------------------------------------------------------------------------
recursive subroutine CalcSghMaster(cell,reflist,nn,numset,Sgh,nat)

use local
use typedefs
use crystal
use gvectors
use constants
use symmetry

IMPLICIT NONE

type(unitcell),pointer                  :: cell
type(reflisttype),pointer               :: reflist
integer(kind=irg),INTENT(IN)            :: nn
integer(kind=irg),INTENT(IN)            :: numset
complex(kind=dbl),INTENT(INOUT)         :: Sgh(nn,nn,numset)
integer(kind=irg),INTENT(INOUT)         :: nat(numset)

integer(kind=irg)                       :: ip, ir, ic, kkk(3), ikk, n
real(kind=sgl)                          :: Znsq, DBWF, kkl
complex(kind=dbl)                       :: carg
real(kind=dbl)                          :: ctmp(192,3),arg, tpi
type(reflisttype),pointer               :: rltmpa, rltmpb

tpi = 2.D0 * cPi
Sgh = dcmplx(0.D0,0.D0)

! for each special position we need to compute its contribution to the Sgh array
do ip=1,cell % ATOM_ntype
    call CalcOrbit(cell,ip,n,ctmp)
    nat(ip) = cell%numat(ip)
! get Zn-squared for this special position, and include the site occupation parameter as well
    Znsq = float(cell%ATOM_type(ip))**2 * cell%ATOM_pos(ip,4)
! loop over all contributing reflections
! ir is the row index
    rltmpa => reflist%next    ! point to the front of the list
    do ir=1,nn
! ic is the column index
        rltmpb => reflist%next    ! point to the front of the list
        do ic=1,nn
            kkk = rltmpb%hkl - rltmpa%hkl
! We'll assume isotropic Debye-Waller factors for now ...
! That means we need the square of the length of s=  kk^2/4
            kkl = 0.25 * CalcLength(cell,float(kkk),'r')**2
! Debye-Waller exponential times Z^2
            DBWF = Znsq * exp(-cell%ATOM_pos(ip,5)*kkl)
! here is where we insert the proper weight factor, Z^2 exp[-M_{h-g}]
! and also the detector geometry...   For now, we do nothing with the detector
! geometry; the Rossouw et al 1994 paper lists a factor A that does not depend
! on anything in particular, so we assume it is 1.
            do ikk=1,n
! get the argument of the complex exponential
!         arg = tpi*sum(kkk(1:3)*ctmp(ikk,1:3))
                arg = tpi*sum(kkk(1:3)*cell%apos(ip,ikk,1:3))
                carg = dcmplx(dcos(arg),dsin(arg))
! multiply with the prefactor and add
                Sgh(ir,ic,ip) = Sgh(ir,ic,ip) + carg * dcmplx(DBWF,0.D0)
            end do
            rltmpb => rltmpb%next  ! move to next column-entry
        end do
        rltmpa => rltmpa%next  ! move to next row-entry
    end do
end do

end subroutine CalcSghMaster

! ###################################################################
!
! SUBROUTINE: CalcLgh
!
!> @author Marc De Graef, Carnegie Mellon University
!
!> @brief compute the Lgh matrix for EBSD, ECCI, ECP, etc simulations
!
!> @param DMat dynamical matrix
!> @param Lgh output array
!> @param thick integration thickness
!> @param kn normal wave vector component
!> @param nn number of strong beams
!> @param gzero index of incident beam
!> @param depthstep depth step size
!> @param lambdaE energy weight factors
!> @param izz number of energy weight factors
!
!> @date 10/13/98  MDG 1.0 original
!> @date 07/04/01  MDG 2.0 f90
!> @date 06/19/14  MDG 3.0 no globals
!> @date 06/23/14  MDG 4.0 moved to MBmodule
!> @date 09/09/15  MDG 4.1 verification of matrix multiplications after Silicon pattern issues
! ###################################################################
recursive subroutine CalcLgh(DMat,Lgh,thick,kn,nn,gzero,depthstep,lambdaE,izz)

use local
use io
use files
use constants
use error

IMPLICIT NONE

complex(kind=dbl),INTENT(IN)        :: DMat(nn,nn)
complex(kind=dbl),INTENT(OUT)       :: Lgh(nn,nn)
real(kind=dbl),INTENT(IN)           :: thick
real(kind=dbl),INTENT(IN)           :: kn
integer(kind=irg),INTENT(IN)        :: nn
integer(kind=irg),INTENT(IN)        :: gzero
real(kind=dbl),INTENT(IN)           :: depthstep
real(kind=sgl),INTENT(IN)           :: lambdaE(izz)
integer(kind=irg),INTENT(IN)        :: izz

integer                             :: i,j,k, iz
complex(kind=dbl)                   :: CGinv(nn,nn), Minp(nn,nn), tmp3(nn,nn)

real(kind=dbl)                      :: tpi, dzt
complex(kind=dbl)                   :: Ijk(nn,nn), q, getMIWORK, qold

integer(kind=irg)                   :: INFO, LDA, LDVR, LDVL,  JPIV(nn), MILWORK
complex(kind=dbl)                   :: CGG(nn,nn), W(nn)
complex(kind=dbl),allocatable       :: MIWORK(:)

integer(kind=irg),parameter         :: LWMAX = 5000 
complex(kind=dbl)                   :: VL(nn,nn),  WORK(LWMAX)
real(kind=dbl)                      :: RWORK(2*nn)
character                           :: JOBVL, JOBVR
integer(kind=sgl)                   :: LWORK

! compute the eigenvalues and eigenvectors
! using the LAPACK CGEEV, CGETRF, and CGETRI routines
! 
 Minp = DMat

! set some initial LAPACK variables 
 LDA = nn
 LDVL = nn
 LDVR = nn
 INFO = 0
 
! first initialize the parameters for the LAPACK ZGEEV, CGETRF, and CGETRI routines
 JOBVL = 'N'   ! do not compute the left eigenvectors
 JOBVR = 'V'   ! do compute the right eigenvectors
 LWORK = -1 ! so that we can ask the routine for the actually needed value

! call the routine to determine the optimal workspace size
  call zgeev(JOBVL,JOBVR,nn,Minp,LDA,W,VL,LDVL,CGG,LDVR,WORK,LWORK,RWORK,INFO)
  LWORK = MIN( LWMAX, INT( WORK( 1 ) ) )

! then call the eigenvalue solver
  call zgeev(JOBVL,JOBVR,nn,Minp,LDA,W,VL,LDVL,CGG,LDVR,WORK,LWORK,RWORK,INFO)
  if (INFO.ne.0) call FatalError('Error in CalcLgh3: ','ZGEEV return not zero')

 CGinv = CGG

 call zgetrf(nn,nn,CGinv,LDA,JPIV,INFO)
 MILWORK = -1
 call zgetri(nn,CGinv,LDA,JPIV,getMIWORK,MILWORK,INFO)
 MILWORK =  INT(real(getMIWORK))
 if (.not.allocated(MIWORK)) allocate(MIWORK(MILWORK))
 MIWORK = dcmplx(0.D0,0.D0)
 call zgetri(nn,CGinv,LDA,JPIV,MIWORK,MILWORK,INFO)
 deallocate(MIWORK)

! in all the time that we've used these routines, we haven't
! had a single problem with the matrix inversion, so we don't
! really need to do this test:
!
! if ((cabs(sum(matmul(CGG,CGinv)))-dble(nn)).gt.1.E-8) write (*,*) 'Error in matrix inversion; continuing'


! then compute the integrated intensity matrix
 W = W/cmplx(2.0*kn,0.0)

! recall that alpha(1:nn) = CGinv(1:nn,gzero)

! first the Ijk matrix (this is Winkelmann's B^{ij}(t) matrix)
! combined with numerical integration over [0, z0] interval,
! taking into account depth profiles from Monte Carlo simulations ...
! the depth profile lambdaE must be added to the absorption 
! components of the Bloch wave eigenvalues.

tpi = 2.D0*cPi*depthstep
dzt = depthstep/thick
 do j=1,nn
  do k=1,nn
     q =  dcmplx(0.D0,0.D0)
     qold = dcmplx(tpi*(aimag(W(j))+aimag(W(k))),tpi*(real(W(j))-real(W(k))))
     do iz = 1,izz
       q = q + dble(lambdaE(iz)) * cdexp( - qold * dble(iz) ) !MNS changed cexp to cdexp to be compatible with gfortran
     end do
     Ijk(j,k) = conjg(CGinv(j,gzero)) * q * CGinv(k,gzero)
  end do
 end do

Ijk = Ijk * dzt

! then the matrix multiplications to obtain Lgh 
tmp3 = matmul(conjg(CGG),Ijk) 
Lgh = matmul(tmp3,transpose(CGG))

end subroutine CalcLgh


!--------------------------------------------------------------------------
!
! SUBROUTINE: GetDynMat
!
!> @author Marc De Graef, Carnegie Mellon University
!
!> @brief compute the dynamical matrix, including Bethe potentials
!
!> details We compute the dynamical matrix as the structure matrix A, with 
!> the q_g elements along the off-diagonal; the reaso nfor this is the fact
!> that this approach leads to a dynamical matrix that is shift invariant.
!> A conversion to the Bloch wave dynamical matrix can be obtained by setting 
!> the optional keyword BlochMode
!
!> @param cell unit cell pointer
!> @param listroot top of the main reflection list
!> @param listrootw top of the weak reflection list
!> @param Dyn dynamical scattering structure
!> @param nns number of strong reflections
!> @param nnw number of weak reflections
!> @param BlochMode [optional] Bloch or Struc
!
!> @date  04/22/14 MDG 1.0 new library version
!> @date  06/15/14 MDG 2.0 updated for removal of globals
!> @date  06/17/14 MDG 2.1 added listroot pointers etc to accommodate multiple threads
!> @date  06/18/14 MDG 2.2 corrected some pointer allocation errors in other routines; this one now works fine.
!> @date  09/08/15 MDG 3.0 rewrite to allow either dynamical matrix type (Bloch/structure matrix) to be generated
!--------------------------------------------------------------------------
recursive subroutine GetDynMat(cell, listroot, listrootw, rlp, DynMat, nns, nnw, BlochMode)

use local
use typedefs
use io
use crystal
use diffraction
use kvectors
use gvectors
use constants

IMPLICIT NONE

type(unitcell),pointer           :: cell
type(reflisttype),pointer        :: listroot
type(reflisttype),pointer        :: listrootw
type(gnode),INTENT(INOUT)        :: rlp
complex(kind=dbl),INTENT(INOUT)  :: DynMat(nns,nns)
integer(kind=irg),INTENT(IN)     :: nns
integer(kind=irg),INTENT(IN)     :: nnw
character(5),INTENT(IN),OPTIONAL :: BlochMode   ! 'Bloch' or 'Struc'

complex(kind=dbl)                :: czero, ughp, uhph, weaksum, cv, Agh, Ahgp, Ahmgp, Ahg, weakdiagsum, pq0, Ahh, Agpgp, ccpi 
real(kind=dbl)                   :: weaksgsum, tpi
real(kind=sgl)                   :: Upz
integer(kind=sgl)                :: ir, ic, ll(3), istat, wc
type(reflisttype),pointer        :: rlr, rlc, rlw
character(1)                     :: AorD

czero = cmplx(0.0,0.0,dbl)      ! complex zero
tpi = 2.D0 * cPi
ccpi = complex(cPi,0.0D0)

nullify(rlr)
nullify(rlc)
nullify(rlw)

! if BlochMode is absent, then we compute the Bloch dynamical matrix D directly
! if Blochmode = Struc, we compute the structure matrix A directly
! if Blochmode = Bloch, we do compute the structure matrix A and convert it to D
! [in the absence of the BlochMode keyword, the dynamical matrix D
! will not be invariant to origin shifts; A, on the other hand, is always shift
! invariant, so that D derived from A will also be shift invariant]

AorD = 'D'
if (present(Blochmode)) AorD = 'A'

! Standard Bloch wave mode
if (AorD.eq.'D') then

        DynMat = czero
        call CalcUcg(cell, rlp, (/0,0,0/) )
        Upz = rlp%Upmod

        rlr => listroot%next
        ir = 1
        do
          if (.not.associated(rlr)) EXIT
          rlc => listroot%next
          ic = 1
          do
          if (.not.associated(rlc)) EXIT
          if (ic.ne.ir) then  ! not a diagonal entry
! here we need to do the Bethe corrections if necessary
            if (nnw.ne.0) then
              weaksum = czero
              rlw => listrootw
              do
               if (.not.associated(rlw)) EXIT
               ll = rlr%hkl - rlw%hkl
               ughp = cell%LUT(ll(1),ll(2),ll(3)) 
               ll = rlw%hkl - rlc%hkl
               uhph = cell%LUT(ll(1),ll(2),ll(3)) 
               weaksum = weaksum +  ughp * uhph *cmplx(1.D0/rlw%sg,0.0,dbl)
               rlw => rlw%nextw
              end do
!        ! and correct the dynamical matrix element to become a Bethe potential coefficient
              ll = rlr%hkl - rlc%hkl
              DynMat(ir,ic) = cell%LUT(ll(1),ll(2),ll(3))  - cmplx(0.5D0*cell%mLambda,0.0D0,dbl)*weaksum
             else
              ll = rlr%hkl - rlc%hkl
              DynMat(ir,ic) = cell%LUT(ll(1),ll(2),ll(3))
            end if
          else  ! it is a diagonal entry, so we need the excitation error and the absorption length
! determine the total contribution of the weak beams
            if (nnw.ne.0) then
              weaksgsum = 0.D0
              rlw => listrootw
              do
               if (.not.associated(rlw)) EXIT
                ll = rlr%hkl - rlw%hkl
                ughp = cell%LUT(ll(1),ll(2),ll(3)) 
                weaksgsum = weaksgsum +  cdabs(ughp)**2/rlw%sg
                rlw => rlw%nextw
              end do
              weaksgsum = weaksgsum * cell%mLambda/2.D0
              DynMat(ir,ir) = cmplx(2.D0*rlr%sg/cell%mLambda-weaksgsum,Upz,dbl)
            else
              DynMat(ir,ir) = cmplx(2.D0*rlr%sg/cell%mLambda,Upz,dbl)
            end if           
        
           end if       
           rlc => rlc%nexts
           ic = ic + 1
          end do        
          rlr => rlr%nexts
          ir = ir+1
        end do

else ! AorD = 'A' so we need to compute the structure matrix using LUTqg ... 

! note that the factor of i pi is added in at the end...
        DynMat = czero
        call CalcUcg(cell, rlp, (/0,0,0/),applyqgshift=.TRUE. )
        pq0 = complex(0.D0,1.D0/rlp%xgp)

<<<<<<< HEAD
!write (*,*) ' pq0 = ', pq0, rlp%xgp,rlp%Upmod

=======
>>>>>>> 231cf7b5
        rlr => listroot%next
        ir = 1
        do
          if (.not.associated(rlr)) EXIT
          rlc => listroot%next
          ic = 1
          do
          if (.not.associated(rlc)) EXIT
          if (ic.ne.ir) then  ! not a diagonal entry
! here we need to do the Bethe corrections if necessary
            if (nnw.ne.0) then
              weaksum = czero
              rlw => listrootw
              do
               if (.not.associated(rlw)) EXIT
               ll = rlr%hkl - rlw%hkl
               Agh = cell%LUTqg(ll(1),ll(2),ll(3)) 
               ll = rlw%hkl - rlc%hkl
               Ahgp = cell%LUTqg(ll(1),ll(2),ll(3)) 
! denominator Ahh - Ag'g'
               Ahh = complex(2.D0 * rlw%sg,0.D0) + pq0
               Agpgp = complex(2.D0 * rlc%sg,0.D0) + pq0
               weaksum = weaksum +  Agh * Ahgp / (Ahh - Agpgp)
               rlw => rlw%nextw
              end do
! and correct the dynamical matrix element to become a Bethe potential coefficient
              ll = rlr%hkl - rlc%hkl
              DynMat(ir,ic) = cell%LUTqg(ll(1),ll(2),ll(3))  -  weaksum
             else
              ll = rlr%hkl - rlc%hkl
              DynMat(ir,ic) = cell%LUTqg(ll(1),ll(2),ll(3))
            end if
          else  ! it is a diagonal entry, so we need the excitation error and the absorption length
! determine the total contribution of the weak beams
            if (nnw.ne.0) then
              weakdiagsum = 0.D0
              rlw => listrootw
              do
               if (.not.associated(rlw)) EXIT
                ll = rlr%hkl - rlw%hkl
                Agh = cell%LUTqg(ll(1),ll(2),ll(3)) 
                Ahg = cell%LUTqg(-ll(1),-ll(2),-ll(3)) 
! denominator Ahh - Agg
                Ahh = complex(2.D0 * rlw%sg,0.D0) + pq0
                Agpgp = complex(2.D0 * rlr%sg,0.D0) + pq0
                weakdiagsum = weakdiagsum +  Agh * Ahg  / (Ahh - Agpgp)
                rlw => rlw%nextw
              end do
              DynMat(ir,ir) = complex( 2.D0 * rlr%sg, 0.D0) + pq0 - weakdiagsum
            else
              DynMat(ir,ir) = complex( 2.D0 * rlr%sg, 0.D0) + pq0 
            end if           
        
           end if       
           rlc => rlc%nexts
           ic = ic + 1
          end do        
          rlr => rlr%nexts
          ir = ir+1
        end do
        DynMat = DynMat * ccpi ! complex(0.D0, cPi)
end if 


if (present(BlochMode)) then
  if (BlochMode.eq.'Bloch') then
    cv = cmplx(1.D0/cPi/cell%mLambda,0.D0)
    DynMat = DynMat * cv
<<<<<<< HEAD
!write (*,*) 'matrix scaling factor ',cv
=======
>>>>>>> 231cf7b5
  end if
end if

end subroutine GetDynMat


!--------------------------------------------------------------------------
!
! SUBROUTINE: GetDynMatMaster
!
!> @author Saransh, Carnegie Mellon University
!
!> @brief compute the dynamical matrix, WITHOUT Bethe potentials
!
!> @param cell unit cell pointer
!> @param listroot top of the main reflection list
!> @param DynMat dynamical scattering structure
!> @param nref number of strong reflections
!
!> @date  04/22/14 MDG 1.0 new library version
!> @date  06/15/14 MDG 2.0 updated for removal of globals
!> @date  06/17/14 MDG 2.1 added listroot pointers etc to accommodate multiple threads
!> @date  06/18/14 MDG 2.2 corrected some pointer allocation errors in other routines; this one now works fine.
!--------------------------------------------------------------------------
recursive subroutine GetDynMatMaster(cell, listroot, DynMat, nref)

use local
use typedefs
use io
use crystal
use diffraction
use kvectors
use gvectors
use constants

IMPLICIT NONE

type(unitcell),pointer           :: cell
type(reflisttype),pointer        :: listroot
complex(kind=dbl),INTENT(INOUT)  :: DynMat(nref,nref)
integer(kind=irg),INTENT(IN)     :: nref

complex(kind=dbl)                :: czero, ughp, uhph, weaksum
real(kind=dbl)                   :: weaksgsum
real(kind=sgl)                   :: Upz
integer(kind=sgl)                :: ir, ic, ll(3), istat, wc
type(reflisttype),pointer        :: rlr, rlc, rlw

czero = cmplx(0.0,0.0,dbl)      ! complex zero

nullify(rlr)
nullify(rlc)

DynMat = czero

rlr => listroot%next
ir = 1
    do
        if (.not.associated(rlr)) EXIT
        rlc => listroot%next
        ic = 1
        do
            if (.not.associated(rlc)) EXIT
            if (ic.ne.ir) then  ! not a diagonal entry
                ll = rlr%hkl - rlc%hkl
                DynMat(ir,ic) = cell%LUT(ll(1),ll(2),ll(3))
            end if
            rlc => rlc%next
            ic = ic + 1
        end do
        rlr => rlr%next
        ir = ir+1
    end do

end subroutine GetDynMatMaster

!--------------------------------------------------------------------------
!
! SUBROUTINE:CalcLghECP
!
!> @author Marc De Graef, Carnegie Mellon University
!
!> @brief compute the Bloch wave Lgh matrix for ECP mode
!
!> @param nn number of strong beams
!> @param nt number of thickness values
!> @param thick array of thickness values
!> @param kn normal component of incident wave vector
!> @param gzero index of zero beam (should always be the first one; legacy parameter)
!> @param Lgh output array
!
!> @date 11/18/13  MDG 1.0 major rewrite from older ECP program; merged with ECPz
!--------------------------------------------------------------------------
recursive subroutine CalcLghECP(DMat,Lgh,nn,nt,thick,kn,gzero)

use local
use io
use files
use diffraction
use constants

IMPLICIT NONE

complex(kind=dbl),INTENT(IN)        :: DMat(nn,nn)
complex(kind=dbl),INTENT(OUT)       :: Lgh(nn,nn,nt)
integer(kind=sgl),INTENT(IN)        :: nn
integer(kind=sgl),INTENT(IN)        :: nt
real(kind=sgl),INTENT(IN)           :: thick(nt)
real(kind=dbl),INTENT(IN)           :: kn
integer(kind=sgl),INTENT(IN)        :: gzero

integer                             :: i,j,it,ig,ih,IPIV(nn)
complex(kind=dbl),allocatable       :: CGinv(:,:), Minp(:,:),tmp3(:,:)
complex(kind=dbl)                   :: Ijk(nn,nn),q
complex(kind=dbl)                   :: CG(nn,nn), W(nn)


allocate(CGinv(nn,nn),Minp(nn,nn),tmp3(nn,nn))

! compute the eigenvalues and eigenvectors
! using the LAPACK CGEEV, CGETRF, and CGETRI routines
! 
! then get the eigenvalues and eigenvectors
 Minp = DMat
 IPIV = 0

 call BWsolve(Minp,W,CG,CGinv,nn,IPIV)

! then compute the integrated intensity matrix
 W = W/cmplx(2.0*kn,0.0)

! first do the Lgh matrices, looping over the thickness
do it=1,nt
! recall that alpha(1:nn) = CGinv(1:nn,gzero)
! first the Ijk matrix
 do i=1,nn
  do j=1,nn
    q = 2.0*cPi*thick(it)*cmplx(aimag(W(i))+aimag(W(j)),real(W(i))-real(W(j)))
    Ijk(i,j) = conjg(CGinv(i,gzero)) * (1.0-exp(-q))/q * CGinv(j,gzero)
  end do
 end do

! then the summations for Lgh
 do ih=1,nn
   do i=1,nn
      tmp3(ih,i) = sum(Ijk(i,1:nn)*CG(ih,1:nn))
   end do
 end do
 do ig=1,nn
  do ih=1,nn
     Lgh(ih,ig,it) = sum(conjg(CG(ig,1:nn))*tmp3(ih,1:nn))
  end do
 end do
end do ! thickness loop

deallocate(CGinv,Minp,tmp3)

end subroutine CalcLghECP

!--------------------------------------------------------------------------
!
! SUBROUTINE: CalcSigmaggSubstrate
!
!> @author Saransh Singh, Carnegie Mellon University
!
!> @brief compute dynamical contribution array array for ECP simulations for a film+substrate system
!
!> @cell_subs unit cell ponter of substrate
!> @param nn dimension of array i.e. number of strong beams
!> @param nnk number of incident beams on the substrate
!> @param ScatMat Scattering matrix for the substrate
!> @param Sg initial beam amplitudes for all the incident beams
!> @param sigmagg output array
!> @param nt number of thickness values
!> @param thick array of thickness values
!> @param lambdaZ array of weight factors
!> @param filmthickness
!
!> @date 11/29/14  SS  1.0 extended to film+substrate system
!> @date 09/01/15  SS  1.1 complete rewrite
!--------------------------------------------------------------------------
recursive subroutine CalcsigmaggSubstrate(cell_subs,nns_film,refliststrong_subs,S0,Sigmagg,&
                                          filmthickness,substhickness,lambdaZ,thick,nt)

use local
use io
use files
use constants 
use typedefs
use crystal
use symmetry

IMPLICIT NONE

type(unitcell),pointer                      :: cell_subs
integer(kind=irg),INTENT(IN)                :: nns_film
type(refliststrongsubstype),pointer         :: refliststrong_subs
complex(kind=dbl),INTENT(IN)                :: S0(nns_film)
real(kind=dbl),INTENT(OUT)                  :: Sigmagg(nns_film,nns_film)
real(kind=sgl),INTENT(IN)                   :: thick(nt)
real(kind=sgl),INTENT(IN)                   :: lambdaZ(nt)
integer(kind=irg),INTENT(IN)                :: filmthickness
integer(kind=irg),INTENT(IN)                :: substhickness
integer(kind=irg),INTENT(IN)                :: nt

real(kind=sgl)                              :: dthick
type(refliststrongsubstype),pointer         :: refliststrongtmp1,refliststrongtmp2
integer(kind=irg)                           :: ii,jj,kk,ll,mm,pp,qq,nns1,nns2,n,istat
complex(kind=dbl),allocatable               :: Sg(:),Sgp(:),ampl1(:),ampl2(:)
complex(kind=dbl)                           :: czero
complex(kind=dbl),allocatable               :: Shhp(:,:),Lhhp(:,:)
real(kind=dbl)                              :: ctmp(192,3),Znsq,arg1(3),arg2(3),arg3,arg4,s
complex(kind=sgl)                           :: phase1,phase2


dthick = thick(2) - thick(1)
Sigmagg = 0.D0
czero = dcmplx(0.D0,0.D0)
nullify(refliststrongtmp1)
nullify(refliststrongtmp2)

! go through the list twice and calculate interaction between each of the diffracted beams in the film

refliststrongtmp1 => refliststrong_subs
do ii = 1,nns_film
    nns1 = refliststrongtmp1%nns

    if(allocated(Sg)) deallocate(Sg)
    if(allocated(ampl1)) deallocate(ampl1)

    allocate(Sg(nns1),ampl1(nns1),stat=istat)
    if(istat .ne. 0) stop 'Cannot allocate incident vector'

    refliststrongtmp2 => refliststrong_subs
    do jj = 1,nns_film
!if (ii .ge. jj) then
        nns2 = refliststrongtmp2%nns

        Sg = czero
        Sg(1) = S0(ii)  ! incident amplitude for outer loop
        ampl1 = czero
 
        if(allocated(Sgp)) deallocate(Sgp)
        if(allocated(ampl2)) deallocate(ampl2)

        allocate(Sgp(nns2),ampl2(nns2),stat=istat)
        if(istat .ne. 0) stop 'Cannot allocate incident vector'
        Sgp = czero
        Sgp(1) = S0(jj) ! incident amplitude for inner loop
        ampl2 = czero

        if(allocated(Shhp)) deallocate(Shhp)
        if(allocated(Lhhp)) deallocate(Lhhp)

        allocate(Shhp(nns1,nns2),Lhhp(nns1,nns2),stat=istat)
        if(istat .ne. 0) stop 'Cannot allocate Shhp and Lhhp'
        Shhp = czero
        Lhhp = czero

        arg1(1:3) = -2.0*cPi*(refliststrongtmp2%kg - refliststrongtmp1%kg) ! 2*pi*(kg - kgprime)
!if (ii .eq. 2 ) then
! calculation of Lhh for a pair of incident wavevectors g and gprime
        do kk=1,substhickness
           ampl1(1:nns1) = matmul(refliststrongtmp1%DynMat,Sg)
           ampl2(1:nns2) = matmul(refliststrongtmp2%DynMat,Sgp)

           Lhhp(1:nns1,1:nns2) = Lhhp(1:nns1,1:nns2) + lambdaZ(kk+filmthickness)*spread(conjg(ampl1(1:nns1)),dim=2,ncopies=nns2)*&
                                     spread(ampl2(1:nns2),dim=1,ncopies= nns1)

           Sg(1:nns1)  = ampl1(1:nns1)
           Sgp(1:nns1) = ampl2(1:nns2)

        end do
!print*,Lhhp(1,1:5)
!stop
!end if

! calculation of Shh for a pair of incident wavevectors g and gprime

        do ll = 1,cell_subs%ATOM_ntype
            call CalcOrbit(cell_subs,ll,n,ctmp)
            !nat(ll) = cell_subs%numat(ll)
! get Zn-squared for this special position, and include the site occupation parameter as well
            Znsq = float(cell_subs%ATOM_type(ll))**2 *cell_subs%ATOM_pos(ll,4)
            do pp = 1,nns1
                do kk = 1,nns2
                    do qq = 1,n
                        s = 0.25*CalcLength(cell_subs,refliststrongtmp2%hlist(kk,1:3)-refliststrongtmp1%hlist(pp,1:3),'r')**2
                        arg2 = -2*cPi*(refliststrongtmp2%hlist(kk,1:3)-refliststrongtmp1%hlist(pp,1:3))
                        arg3 = sum(arg1(1:3)*cell_subs%apos(ll,qq,1:3))
                        arg4 = sum(arg2(1:3)*cell_subs%apos(ll,qq,1:3))
                        Shhp(pp,kk) = Shhp(pp,kk) + Znsq*exp(-cell_subs%ATOM_pos(ll,5)*s)*dcmplx(dcos(arg3+arg4),dsin(arg3+arg4))
                    end do
                end do
            end do
        end do





        Sigmagg(ii,jj) = real(sum(Lhhp(1:nns1,1:nns2)*Shhp(1:nns1,1:nns2)))
        Sigmagg(ii,jj) = Sigmagg(ii,jj)/4.0!/dcmplx(dble(substhickness),0.D0)
!        if (ii .ne. jj) Sigmagg(jj,ii) = Sigmagg(ii,jj)
!print*,'Beam #',ii,'for function; sigmagg = ' = ',Sigmagg(ii,jj)
!stop
!end if

end if
        refliststrongtmp2 => refliststrongtmp2%next
    end do
    
    refliststrongtmp1 => refliststrongtmp1%next
end do

end subroutine CalcsigmaggSubstrate

!--------------------------------------------------------------------------
!
! SUBROUTINE: CalcSigmaggSubstrate
!
!> @author Saransh Singh, Carnegie Mellon University
!
!> @brief compute dynamical contribution array array for EBSD, ECCI and ECP simulations for a film+substrate system
!
!> @cell_subs unit cell ponter of substrate
!> @param nn dimension of array i.e. number of strong beams
!> @param nnk number of incident beams on the substrate
!> @param ScatMat Scattering matrix for the substrate
!> @param Sg initial beam amplitudes for all the incident beams
!> @param sigmagg output array
!> @param nt number of thickness values
!> @param thick array of thickness values
!> @param lambdaZ array of weight factors
!> @param filmthickness
!
!> @date 03/05/14  MDG 1.0 original (used to be in-line in ECP and ECCI programs)
!> @date 03/11/14  MDG 1.1 converted to diagonal Sgh array only
!> @date 06/19/14  MDG 2.0 no globals, taken out of EMECCI.f90
!> @date 11/29/14  SS  3.0 extended to film+substrate system
!--------------------------------------------------------------------------

!recursive subroutine CalcSigmaggSubstrate(cell_subs,nnk,refliststrong_subs,Sg,Sigmagg,nt,thick,lambdaZ,filmthickness,nat,numset)

!use local
!use io
!use files
!use diffraction
!use constants
!use math
!use symmetry
!use crystal

!IMPLICIT NONE

!type(unitcell),pointer                      :: cell_subs
!integer(kind=irg),INTENT(IN)                :: nnk
!integer(kind=irg),INTENT(IN)                :: nt
!type(refliststrongsubstype),pointer         :: refliststrong_subs
!complex(kind=dbl),INTENT(IN)                :: Sg(nnk)
!real(kind=dbl),INTENT(OUT)                  :: Sigmagg(nnk,nnk)
!real(kind=sgl),INTENT(IN)                   :: thick(nt)
!real(kind=sgl),INTENT(IN)                   :: lambdaZ(nt)
!integer(kind=irg),INTENT(IN)                :: filmthickness,numset
!integer(kind=irg),INTENT(INOUT)             :: nat(numset)

!integer(kind=irg)                           :: ii,jj,kk,ll,mm,pp,qq,nns1,nns2,istat,lmm1,lmm2
!complex(kind=dbl),allocatable               :: mat1(:),mat2(:),Minp1(:,:),Minp2(:,:),Lhh(:,:)
!type(refliststrongsubstype),pointer         :: rltmpa,rltmpb
!complex(kind=dbl),allocatable               :: ScatMat1(:,:),ScatMat2(:,:),S01(:),S02(:),Shh(:,:)
!real(kind=sgl)                              :: dthick,delh(3),delkg(3),s
!real(kind=dbl)                              :: tpi,ctmp(192,3),Znsq,arg1(3),arg2(3),arg3,arg4
!integer(kind=irg)                           :: n,sar1,sar2
!real(kind=sgl),allocatable                  :: hlist1(:,:),hlist2(:,:)


!tpi = 2.D0*cPi
!dthick = thick(2)-thick(1)
!Sigmagg = 0.D0
!nullify(rltmpa)
!nullify(rltmpb)
!nns1 = 0
!nns2 = 0
!print*,"Starting main loop"
! setting initial amplitude of the beam
!rltmpa => refliststrong_subs
!do ii = 1,nnk
!    nns1 = rltmpa%nns
!    if (allocated(ScatMat1)) deallocate(ScatMat1)
!    if (allocated(Minp1)) deallocate(Minp1)
!    if (allocated(S01)) deallocate(S01)
!    if (allocated(mat1)) deallocate(mat1)
!    if (allocated(hlist1)) deallocate(hlist1)
!    allocate(ScatMat1(nns1,nns1),Minp1(nns1,nns1),S01(nns1),mat1(nns1),hlist1(nns1,3),stat=istat)
!    ScatMat1 = dcmplx(0.D0,0.D0)
!    Minp1 = dcmplx(0.D0,0.D0)
!    Minp1 = rltmpa%DynMat!*dcmplx(0.D0,cPi * cell_subs%mLambda)

!    hlist1 = 0.0
!    hlist1(:,:) = rltmpa%hlist(:,:)
    !print*,"Starting exponential calculation"
!    call MatrixExponential(Minp1, ScatMat1, dble(dthick), 'Pade', nns1)
    !print*,"Exponential calculation done"
!    S01 = dcmplx(0.D0,0.D0)
!    mat1 = dcmplx(0.D0,0.D0)
!    S01(1) = Sg(ii)
!print*,S01(1)
    !print*,"entering inner loop for outer loop #",ii
    !mat1(:,1) = S01(:) ! the first incident beam
!if (associated(rltmpa)) print*,ii,rltmpa%nns
!print*,rltmpa%kg,rltmpa%nns

!    rltmpb => refliststrong_subs
!    do jj = 1,nnk
!        nns2 = rltmpb%nns
!        if (allocated(ScatMat2)) deallocate(ScatMat2)
!        if (allocated(Minp2)) deallocate(Minp2)
!        if (allocated(S02)) deallocate(S02)
!        if (allocated(mat2)) deallocate(mat2)
!        if (allocated(hlist2)) deallocate(hlist2)
!        allocate(ScatMat2(nns2,nns2),Minp2(nns2,nns2),S02(nns2),mat2(nns2),hlist2(nns2,3),stat=istat)
!        ScatMat2 = dcmplx(0.D0,0.D0)
!        Minp2 = dcmplx(0.D0,0.D0)
!        mat2 = dcmplx(0.D0,0.D0)
!        hlist2 = 0.0
!        Minp2 = rltmpb%DynMat!*dcmplx(0.D0,cPi * cell_subs%mLambda)
!        hlist2(:,:) = rltmpb%hlist(:,:)
!        call MatrixExponential(Minp2, ScatMat2, dble(dthick), 'Pade', nns2)
!        S02 = dcmplx(0.D0,0.D0)
!        S02(1) = Sg(jj)
!if (ii .eq. jj) print*,S01(1),S02(1)
        !mat2(:,1) = S02(:)
!        if (allocated(Shh)) deallocate(Shh)
!        allocate(Shh(nns1,nns2),stat=istat)
!        Shh = dcmplx(0.D0,0.D0)
!        arg1 = tpi*(rltmpa%kg-rltmpb%kg)
        !print*,"Starting CalcShh"
!        do ll = 1,cell_subs%ATOM_ntype
!            call CalcOrbit(cell_subs,ll,n,ctmp)
!            nat(ll) = cell_subs%numat(ll)
! get Zn-squared for this special position, and include the site occupation parameter as well
!            Znsq = float(cell_subs%ATOM_type(ll))**2 *cell_subs%ATOM_pos(ll,4)
!            do pp = 1,nns2
!                do kk = 1,nns1
!                    do qq = 1,n
!                        s = 0.25*CalcLength(cell_subs,hlist1(kk,1:3)-hlist2(pp,1:3),'r')**2
!                        arg2 = tpi*(hlist1(kk,1:3)-hlist2(pp,1:3))
!                        arg3 = sum(arg1(1:3)*cell_subs%apos(ll,qq,1:3))
!                        arg4 = sum(arg2(1:3)*cell_subs%apos(ll,qq,1:3))
!                        Shh(kk,pp) = Shh(kk,pp) + Znsq*exp(-cell_subs%ATOM_pos(ll,5)*s)*dcmplx(dcos(arg3+arg4),dsin(arg3+arg4))
!                    end do
!                end do
!            end do
!        end do
!if((ii .eq. 1 .and. jj .eq. 2) .or. (ii .eq. 2 .and. jj .eq. 1)) then
!print*,'ii,jj,Shh = ',ii,jj,Shh(1,1:5)
!end if
        !print*,"Finished CalcShh....Starting CalcLhh"
!        if (allocated(Lhh)) deallocate(Lhh)
!        allocate(Lhh(1:nns1,1:nns2),stat=istat)
!        Lhh = dcmplx(0.D0,0.D0)
!        do mm = 1,nt-filmthickness
!            mat1 = matmul(ScatMat1,S01)
!            mat2 = matmul(ScatMat2,S02)
!            do lmm2 = 1,nns2
!                do lmm1 = 1,nns1
!                    Lhh(lmm1,lmm2) = Lhh(lmm1,lmm2) + lambdaZ(mm+filmthickness)*conjg(mat2(lmm2))*mat1(lmm1)*dthick
!                end do
!            end do
!            S01 = mat1
!            S02 = mat2
            !print*,"Finished CalcLhh"

!        end do
!        Sigmagg(ii,jj) = real(sum(Lhh(1:nns1,1:nns2)*Shh(1:nns1,1:nns2))) ! discrete integration
!        rltmpb => rltmpb%next
    !print*,"One beam with all the beams complete"
!    end do
!    rltmpa => rltmpa%next
!end do
!Sigmagg = Sigmagg/(float(nt-filmthickness)) ! average depth integrated intensity

!end subroutine CalcSigmaggSubstrate

!--------------------------------------------------------------------------
!
! SUBROUTINE: GetStrongBeamsSubs
!
!> @author Saransh Singh, Carnegie Mellon University
!
!> @brief get list of reflections for each incident beam on substrate
!
!> @param cell_film unit cell pointer of film
!> @param cell_subs unit cell pointer of substrate
!> @param reflist_film reflection list pointer to film
!> @param refliststrong_subs pointer for list of strong reflections in substrate
!> @param k0 wavevector incident on the film
!> @param FN normal to the substrate i.e. gS
!> @param nns_film number of strong beams in film
!> @param dmin cutoff value for the g vectors used
!> @param TTinv transformation matrix for the orientation relation between film and substrate
!
!> @date   12/01/14 SS 1.0 original
!> @date   09/01/15 SS 1.1 matrix exponential performed in this subroutine now
!--------------------------------------------------------------------------

recursive subroutine GetStrongBeamsSubs(cell_film,cell_subs,reflist_film,refliststrong_subs,&
k0,FN,nns_film,dmin,TTinv,rlp_subs,dthick)


use typedefs
use diffraction
use crystal
use constants
use gvectors
use initializers
use math

IMPLICIT NONE

type(unitcell),pointer                  :: cell_film,cell_subs
type(reflisttype),pointer               :: reflist_film
type(refliststrongsubstype),pointer     :: refliststrong_subs
real(kind=sgl),INTENT(IN)               :: k0(3),dmin
real(kind=dbl),INTENT(IN)               :: FN(3)
real(kind=sgl),INTENT(IN)               :: TTinv(3,3)
integer(kind=irg),INTENT(IN)            :: nns_film
real(kind=dbl),INTENT(IN)               :: dthick
type(gnode),INTENT(INOUT)                             :: rlp_subs

type(reflisttype),pointer               :: rltmpa,rltmpb,reflist_subs,firstw_subs
type(refliststrongsubstype),pointer     :: refliststrong_subs_tmp
type(BetheParameterType)                :: BetheParameters
real(kind=sgl)                          :: kg(3),kg1(3)
integer(kind=irg)                       :: nref_subs,nns_subs,nnw_subs,ii,jj,kk,istat
complex(kind=dbl),allocatable           :: ScatMat(:,:)

call Set_Bethe_Parameters(BetheParameters,.TRUE.)

! convert to substrate reference frame

rltmpa => reflist_film%next
kg = k0 + float(rltmpa%hkl) + rltmpa%sg*sngl(FN)
kg1 = Convert_kgs_to_Substrate(cell_film, cell_subs,kg, TTinv,sngl(FN))

! calculate reflection list and dynamical matrix
call Initialize_ReflectionList(cell_subs, reflist_subs, BetheParameters, sngl(FN), kg1, dmin, nref_subs)

call Apply_BethePotentials(cell_subs, reflist_subs, firstw_subs, BetheParameters, nref_subs, nns_subs, nnw_subs)

allocate(refliststrong_subs_tmp)
nullify(refliststrong_subs_tmp%next)
refliststrong_subs => refliststrong_subs_tmp

allocate(refliststrong_subs_tmp%hlist(nns_subs,3),stat=istat)
allocate(refliststrong_subs_tmp%DynMat(nns_subs,nns_subs),stat=istat)

refliststrong_subs_tmp%kg(1:3) = kg1(1:3)
refliststrong_subs_tmp%nns = nns_subs

call GetDynMat(cell_subs,reflist_subs,firstw_subs,rlp_subs,refliststrong_subs_tmp%DynMat,nns_subs,nnw_subs)

refliststrong_subs_tmp%DynMat = refliststrong_subs_tmp%DynMat*dcmplx(0.D0,cPi*cell_subs%mLambda)

if(allocated(ScatMat)) deallocate(ScatMat)
allocate(ScatMat(nns_subs,nns_subs),stat=istat)
if(istat .ne. 0) stop 'Cannot allocate memory for scattering matrix'

! calculate exponential of matrix here for efficient computation

call MatrixExponential(refliststrong_subs_tmp%DynMat,ScatMat,dthick,'Pade',nns_subs)
refliststrong_subs_tmp%DynMat = ScatMat

! copy list of all strong beams for the particular incident wave vector

rltmpb => reflist_subs%next
do jj = 1,nns_subs
    refliststrong_subs%hlist(jj,1:3) = float(rltmpb%hkl(1:3))
    rltmpb => rltmpb%nexts
end do

! repeat calculation for all the diffracted beams
rltmpa => rltmpa%nexts

do ii = 1,nns_film-1
    kg = k0 + float(rltmpa%hkl) + (rltmpa%sg)*sngl(FN)
    kg1 = Convert_kgs_to_Substrate(cell_film, cell_subs,kg, TTinv,sngl(FN))
    call Initialize_ReflectionList(cell_subs, reflist_subs, BetheParameters, sngl(FN), kg1, sngl(dmin), nref_subs)
    call Apply_BethePotentials(cell_subs, reflist_subs, firstw_subs, BetheParameters, nref_subs, nns_subs, nnw_subs)
    allocate(refliststrong_subs_tmp%next,stat=istat) 
    refliststrong_subs_tmp => refliststrong_subs_tmp%next
    allocate(refliststrong_subs_tmp%hlist(nns_subs,3),stat=istat)
    allocate(refliststrong_subs_tmp%DynMat(nns_subs,nns_subs),stat=istat)
    nullify(refliststrong_subs_tmp%next)

    call GetDynMat(cell_subs,reflist_subs,firstw_subs,rlp_subs,refliststrong_subs_tmp%DynMat,nns_subs,nnw_subs)
 
    refliststrong_subs_tmp%kg(1:3) = kg1(1:3)
    refliststrong_subs_tmp%nns = nns_subs
    refliststrong_subs_tmp%DynMat = refliststrong_subs_tmp%DynMat*dcmplx(0.D0,cPi*cell_subs%mLambda)

    if(allocated(ScatMat)) deallocate(ScatMat)
    allocate(ScatMat(nns_subs,nns_subs),stat=istat)
    if(istat .ne. 0) stop 'Cannot allocate memory for scattering matrix'

    call MatrixExponential(refliststrong_subs_tmp%DynMat,ScatMat,dthick,'Pade',nns_subs)
    refliststrong_subs_tmp%DynMat = ScatMat

    rltmpb => reflist_subs%next
    do jj = 1,nns_subs
        refliststrong_subs_tmp%hlist(jj,1:3) = float(rltmpb%hkl(1:3))
        rltmpb => rltmpb%nexts
    end do

    rltmpa => rltmpa%nexts

!print*,'kg = ',kg1
!print*,'No. of strong beams = ',nns_subs
!print*,'Max val in dynmat = ',maxval(abs(refliststrong_subs_tmp%DynMat))

end do

end subroutine GetStrongBeamsSubs

!--------------------------------------------------------------------------
!
! SUBROUTINE: Delete_StrongBeamList
!
!> @author Saransh Singh, Carnegie Mellon University
!
!> @brief delete the entire linked list
!
!> @param top top of the list to be removed
!
!> @date   12/2/14 SS 1.0 original
!--------------------------------------------------------------------------
recursive subroutine Delete_StrongBeamList(self)

use local
use typedefs

IMPLICIT NONE

type(refliststrongsubstype),pointer      :: self

type(refliststrongsubstype),pointer      :: current,next

current => self

do while (associated(current))
    next => current%next
    if (allocated(current%hlist)) then
        deallocate(current%hlist)
    end if
    if (allocated(current%DynMat)) then
        deallocate(current%DynMat)
    end if
    deallocate(current)
    nullify(current)
    current => next
end do

end subroutine Delete_StrongBeamList

!--------------------------------------------------------------------------


end module MBmodule<|MERGE_RESOLUTION|>--- conflicted
+++ resolved
@@ -425,13 +425,13 @@
 complex(kind=dbl)                       :: carg
 real(kind=dbl)                          :: ctmp(192,3),arg, tpi
 type(reflisttype),pointer               :: rltmpa, rltmpb
-  
+
   tpi = 2.D0 * cPi
   Sgh = dcmplx(0.D0,0.D0)
-  allocate(carg2(nn,nn))
-  carg2 = dcmplx(0.D0,0.D0)
+
 ! for each special position we need to compute its contribution to the Sgh array
   do ip=1,cell % ATOM_ntype
+    call CalcOrbit(cell,ip,n,ctmp)
     nat(ip) = cell%numat(ip)
 ! get Zn-squared for this special position, and include the site occupation parameter as well
     Znsq = float(cell%ATOM_type(ip))**2 * cell%ATOM_pos(ip,4)
@@ -443,9 +443,7 @@
 ! ic is the column index
       rltmpb => reflist%next    ! point to the front of the list
       do ic=1,nn
-        call CalcUcg(cell, rlpb, rltmpb%hkl )
         kkk = rltmpb%hkl - rltmpa%hkl
-        deltheta = rlpb%Vphase - rlpa%Vphase
 ! We'll assume isotropic Debye-Waller factors for now ...
 ! That means we need the square of the length of s=  kk^2/4
         kkl = 0.25 * CalcLength(cell,float(kkk),'r')**2
@@ -465,9 +463,10 @@
         rltmpb => rltmpb%nexts  ! move to next column-entry
       end do
      rltmpa => rltmpa%nexts  ! move to next row-entry
-   end do
+   end do  
   end do
-  end subroutine CalcSgh
+  
+end subroutine CalcSgh
 
 !--------------------------------------------------------------------------
 !
@@ -830,11 +829,6 @@
         call CalcUcg(cell, rlp, (/0,0,0/),applyqgshift=.TRUE. )
         pq0 = complex(0.D0,1.D0/rlp%xgp)
 
-<<<<<<< HEAD
-!write (*,*) ' pq0 = ', pq0, rlp%xgp,rlp%Upmod
-
-=======
->>>>>>> 231cf7b5
         rlr => listroot%next
         ir = 1
         do
@@ -903,10 +897,6 @@
   if (BlochMode.eq.'Bloch') then
     cv = cmplx(1.D0/cPi/cell%mLambda,0.D0)
     DynMat = DynMat * cv
-<<<<<<< HEAD
-!write (*,*) 'matrix scaling factor ',cv
-=======
->>>>>>> 231cf7b5
   end if
 end if
 
@@ -923,8 +913,10 @@
 !
 !> @param cell unit cell pointer
 !> @param listroot top of the main reflection list
-!> @param DynMat dynamical scattering structure
-!> @param nref number of strong reflections
+!> @param listrootw top of the weak reflection list
+!> @param Dyn dynamical scattering structure
+!> @param nns number of strong reflections
+!> @param nnw number of weak reflections
 !
 !> @date  04/22/14 MDG 1.0 new library version
 !> @date  06/15/14 MDG 2.0 updated for removal of globals
@@ -1210,12 +1202,11 @@
 
         Sigmagg(ii,jj) = real(sum(Lhhp(1:nns1,1:nns2)*Shhp(1:nns1,1:nns2)))
         Sigmagg(ii,jj) = Sigmagg(ii,jj)/4.0!/dcmplx(dble(substhickness),0.D0)
-!        if (ii .ne. jj) Sigmagg(jj,ii) = Sigmagg(ii,jj)
-!print*,'Beam #',ii,'for function; sigmagg = ' = ',Sigmagg(ii,jj)
+!print*,'Function call = ',Sigmagg(ii,jj)
 !stop
 !end if
 
-end if
+!end if
         refliststrongtmp2 => refliststrongtmp2%next
     end do
     
