! ###################################################################
! Copyright (c) 2013-2014, Marc De Graef/Carnegie Mellon University
! All rights reserved.
!
! Redistribution and use in source and binary forms, with or without modification, are 
! permitted provided that the following conditions are met:
!
!     - Redistributions of source code must retain the above copyright notice, this list 
!        of conditions and the following disclaimer.
!     - Redistributions in binary form must reproduce the above copyright notice, this 
!        list of conditions and the following disclaimer in the documentation and/or 
!        other materials provided with the distribution.
!     - Neither the names of Marc De Graef, Carnegie Mellon University nor the names 
!        of its contributors may be used to endorse or promote products derived from 
!        this software without specific prior written permission.
!
! THIS SOFTWARE IS PROVIDED BY THE COPYRIGHT HOLDERS AND CONTRIBUTORS "AS IS" 
! AND ANY EXPRESS OR IMPLIED WARRANTIES, INCLUDING, BUT NOT LIMITED TO, THE 
! IMPLIED WARRANTIES OF MERCHANTABILITY AND FITNESS FOR A PARTICULAR PURPOSE 
! ARE DISCLAIMED. IN NO EVENT SHALL THE COPYRIGHT HOLDER OR CONTRIBUTORS BE 
! LIABLE FOR ANY DIRECT, INDIRECT, INCIDENTAL, SPECIAL, EXEMPLARY, OR CONSEQUENTIAL 
! DAMAGES (INCLUDING, BUT NOT LIMITED TO, PROCUREMENT OF SUBSTITUTE GOODS OR 
! SERVICES; LOSS OF USE, DATA, OR PROFITS; OR BUSINESS INTERRUPTION) HOWEVER 
! CAUSED AND ON ANY THEORY OF LIABILITY, WHETHER IN CONTRACT, STRICT LIABILITY, 
! OR TORT (INCLUDING NEGLIGENCE OR OTHERWISE) ARISING IN ANY WAY OUT OF THE 
! USE OF THIS SOFTWARE, EVEN IF ADVISED OF THE POSSIBILITY OF SUCH DAMAGE.
! ###################################################################

!--------------------------------------------------------------------------
! CTEMsoft2013:NameListTypedefs.f90
!--------------------------------------------------------------------------
!
! PROGRAM: NameListTypedefs
!
!> @author Marc De Graef, Carnegie Mellon University
!
!> @brief collection of namelist type declarations
!
!> @date 06/13/14 MDG 1.0 initial version
!--------------------------------------------------------------------------
module NameListTypedefs

use local

IMPLICIT NONE

! namelist for the CTEMKossel program
type KosselNameListType
        integer(kind=irg)       :: stdout
        integer(kind=irg)       :: numthick
        integer(kind=irg)       :: npix
        integer(kind=irg)       :: maxHOLZ
        integer(kind=irg)       :: nthreads
        integer(kind=irg)       :: k(3)
        integer(kind=irg)       :: fn(3)
        real(kind=sgl)          :: voltage
        real(kind=sgl)          :: dmin
        real(kind=sgl)          :: convergence
        real(kind=sgl)          :: startthick
        real(kind=sgl)          :: thickinc
        real(kind=sgl)          :: minten
        character(fnlen)        :: xtalname
        character(fnlen)        :: outname
end type KosselNameListType

! namelist for the CTEMMC program
type MCNameListType
        integer(kind=irg)       :: stdout
        integer(kind=irg)       :: numsx
        integer(kind=irg)       :: primeseed
        integer(kind=irg)       :: num_el
        integer(kind=irg)       :: nthreads
        real(kind=dbl)          :: sig
        real(kind=dbl)          :: omega
        real(kind=dbl)          :: EkeV
        real(kind=dbl)          :: Ehistmin
        real(kind=dbl)          :: Ebinsize
        real(kind=dbl)          :: depthmax
        real(kind=dbl)          :: depthstep
        character(4)            :: MCmode
        character(fnlen)        :: xtalname
        character(fnlen)        :: dataname
end type MCNameListType

! namelist for the CTEMMCOpenCL program
type MCCLNameListType
        integer(kind=irg)       :: stdout
        integer(kind=irg)       :: numsx
        integer(kind=irg)       :: globalworkgrpsz
        integer(kind=irg)       :: num_el
        integer(kind=irg)       :: totnum_el
        real(kind=dbl)          :: sig
        real(kind=dbl)          :: omega
        real(kind=dbl)          :: EkeV
        real(kind=dbl)          :: Ehistmin
        real(kind=dbl)          :: Ebinsize
        real(kind=dbl)          :: depthmax
        real(kind=dbl)          :: depthstep
        character(4)            :: MCmode
        character(fnlen)        :: xtalname
        character(fnlen)        :: dataname
        character(fnlen)        :: primelist
        character(fnlen)        :: mode
end type MCCLNameListType

! namelist for the CTEMEBSDmaster program
type EBSDMasterNameListType
        integer(kind=irg)       :: stdout
        integer(kind=irg)       :: npx
        integer(kind=irg)       :: Esel
        integer(kind=irg)       :: nthreads
        real(kind=sgl)          :: dmin
        character(fnlen)        :: energyfile
        character(fnlen)        :: outname
end type EBSDMasterNameListType

<<<<<<< HEAD
! namelist for the CTEMEBSD program
! note that not all of these are actually entered via a namelist file
! some of them are used to facilitate passing of subroutine arguments in EBSDmod.f90
type EBSDNameListType
        integer(kind=irg)       :: stdout
        integer(kind=irg)       :: numsx
        integer(kind=irg)       :: numsy
        integer(kind=irg)       :: binning
        integer(kind=irg)       :: nthreads
	real(kind=sgl)          :: L
	real(kind=sgl)          :: thetac
	real(kind=sgl)          :: delta
	real(kind=sgl)          :: xpc
	real(kind=sgl)          :: ypc
	real(kind=sgl)          :: energymin
	real(kind=sgl)          :: energymax
	real(kind=sgl)          :: gammavalue
	real(kind=sgl)          :: axisangle(4)
	real(kind=dbl)          :: beamcurrent
	real(kind=dbl)          :: dwelltime
        character(3)            :: scalingmode
        character(3)            :: eulerconvention
        character(fnlen)        :: anglefile
        character(fnlen)        :: masterfile
        character(fnlen)        :: energyfile 
        character(fnlen)        :: datafile
! everything below here is not part of the namelist input structure, but is used to pass arguments to subroutines
        integer(kind=irg)       :: numangles
        integer(kind=irg)       :: numEbins
        integer(kind=irg)       :: numzbins 
        integer(kind=irg)       :: nsx
        integer(kind=irg)       :: nsy
        integer(kind=irg)       :: num_el
        integer(kind=irg)       :: MCnthreads
        integer(kind=irg)       :: npx
        integer(kind=irg)       :: npy
        integer(kind=irg)       :: nE
        integer(kind=irg)       :: numset
        real(kind=dbl)          :: EkeV
        real(kind=dbl)          :: Ehistmin 
        real(kind=dbl)          :: Ebinsize 
        real(kind=dbl)          :: depthmax
        real(kind=dbl)          :: depthstep
        real(kind=dbl)          :: MCsig
        real(kind=dbl)          :: MComega
        character(4)            :: MCmode       ! Monte Carlo mode
        character(5)            :: anglemode    ! 'quats' or 'euler' for angular input
        character(6)            :: sqorhe       ! from Master file, square or hexagonal Lambert projection
        character(8)            :: MCscversion
        character(8)            :: Masterscversion
        character(fnlen)        :: Masterprogname
        character(fnlen)        :: Masterxtalname 
        character(fnlen)        :: Masterenergyfile
        character(fnlen)        :: MCprogname 
        character(fnlen)        :: MCxtalname
end type EBSDNameListType


! ECP structure; note that cell distortions are disabled for now
type ECPNameListType
        integer(kind=irg)       :: stdout
        integer(kind=irg)       :: k(3)
        integer(kind=irg)       :: fn(3)
        integer(kind=irg)       :: numthick
        integer(kind=irg)       :: npix
        integer(kind=irg)       :: nthreads
        real(kind=sgl)          :: voltage
        real(kind=sgl)          :: dmin
        real(kind=sgl)          :: ktmax
        real(kind=sgl)          :: thetac
        real(kind=sgl)          :: startthick
        real(kind=sgl)          :: thickinc
        real(kind=sgl)          :: zintstep
!       real(kind=dbl)          :: abcdist(3)
!       real(kind=dbl)          :: albegadist(3)
!       logical                 :: distort
        character(7)            :: compmode
        character(fnlen)        :: outname
        character(fnlen)        :: xtalname
end type ECPNameListType


! LACBED structure
type LACBEDNameListType
        integer(kind=irg)       :: stdout
        integer(kind=irg)       :: k(3)
        integer(kind=irg)       :: fn(3)
        integer(kind=irg)       :: maxHOLZ
        integer(kind=irg)       :: numthick
        integer(kind=irg)       :: npix
        integer(kind=irg)       :: nthreads
        real(kind=sgl)          :: voltage
        real(kind=sgl)          :: dmin
        real(kind=sgl)          :: convergence
        real(kind=sgl)          :: startthick
        real(kind=sgl)          :: thickinc
        real(kind=sgl)          :: minten
        character(fnlen)        :: xtalname
        character(fnlen)        :: outname
end type LACBEDNameListType

=======
! namelist for the CTEMECPmaster program
type ECPMasterNameListType
    integer(kind=irg)       :: stdout
    integer(kind=irg)       :: npx
    integer(kind=irg)       :: Esel
    real(kind=sgl)          :: fn(3)
    real(kind=sgl)          :: startthick
    real(kind=sgl)          :: dmin
    real(kind=sgl)          :: abcdist(3)
    real(kind=sgl)          :: albegadist(3)
    character(fnlen)        :: compmode
    character(fnlen)        :: energyfile
    character(fnlen)        :: outname
    logical                 :: distort
end type ECPMasterNameListType

!namelist for the CTEMECP program
type ECPpatternNameListType
    integer(kind=irg)       :: stdout
    integer(kind=irg)       :: npix
    real(kind=sgl)          :: thetac
    real(kind=sgl)          :: k(3)
    character(fnlen)        :: masterfile
    character(fnlen)        :: outname
end type ECPpatternNameListType
>>>>>>> 2abe3c3a

end module NameListTypedefs<|MERGE_RESOLUTION|>--- conflicted
+++ resolved
@@ -114,7 +114,6 @@
         character(fnlen)        :: outname
 end type EBSDMasterNameListType
 
-<<<<<<< HEAD
 ! namelist for the CTEMEBSD program
 ! note that not all of these are actually entered via a namelist file
 ! some of them are used to facilitate passing of subroutine arguments in EBSDmod.f90
@@ -216,7 +215,6 @@
         character(fnlen)        :: outname
 end type LACBEDNameListType
 
-=======
 ! namelist for the CTEMECPmaster program
 type ECPMasterNameListType
     integer(kind=irg)       :: stdout
@@ -242,6 +240,5 @@
     character(fnlen)        :: masterfile
     character(fnlen)        :: outname
 end type ECPpatternNameListType
->>>>>>> 2abe3c3a
 
 end module NameListTypedefs