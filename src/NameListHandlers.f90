--- conflicted
+++ resolved
@@ -806,19 +806,16 @@
 character(fnlen)        :: outname
 character(fnlen)        :: xtalname
 character(fnlen)        :: xtalname2
-<<<<<<< HEAD
 character(fnlen)        :: energyfile
 
 ! namelist /ECPlist/ stdout, xtalname, voltage, k, fn, dmin, distort, abcdist, albegadist, ktmax, &
 namelist /ECPlist/ stdout, xtalname, xtalname2, voltage, k, fn, dmin, ktmax, filmthickness, &
                    startthick, thickinc, nthreads, numthick, npix, outname, thetac, compmode, zintstep, &
                    gF, gS, tF, tS, energyfile
-=======
 
 ! namelist /ECPlist/ stdout, xtalname, voltage, k, fn, dmin, distort, abcdist, albegadist, ktmax, &
 namelist /ECPlist/ stdout, xtalname, xtalname2, voltage, k, fn, gF, gS, tF, tS, dmin, ktmax, filmthickness, &
                    startthick, thickinc, nthreads, numthick, npix, outname, thetac, compmode, zintstep
->>>>>>> 3beb75d5
 
 ! default values
 stdout = 6                              ! standard output
@@ -843,11 +840,8 @@
 outname = 'ecp.data'                    ! output filename
 xtalname = 'undefined'                  ! initial value to check that the keyword is present in the nml file
 xtalname2 = 'undefined'                 ! initial value for substrate structure name
-<<<<<<< HEAD
 energyfile = 'undefined'
-=======
-
->>>>>>> 3beb75d5
+
 ! read the namelist file
  open(UNIT=dataunit,FILE=trim(nmlfile),DELIM='apostrophe',STATUS='old')
  read(UNIT=dataunit,NML=ECPlist)
@@ -880,10 +874,7 @@
 ecpnl%outname = outname
 ecpnl%xtalname = xtalname
 ecpnl%xtalname2 = xtalname2
-<<<<<<< HEAD
 ecpnl%energyfile = energyfile
-=======
->>>>>>> 3beb75d5
 
 end subroutine GetECPNameList
 
